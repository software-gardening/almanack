--- conflicted
+++ resolved
@@ -150,18 +150,18 @@
 
   - repo: local
     hooks:
-<<<<<<< HEAD
-      # checks language use throughout the project.
-=======
       # Runs the Vale linting tool to check for spelling, grammar,
       # and style errors in text files, improving the quality of documentation.
->>>>>>> 4090e5a5
       - id: vale.sh
         name: vale.sh writing checks
         entry: poetry run poe vale-checks
         language: system
         pass_filenames: false
-      # checks the almanack sbom file.
+      # Checks that the sbom.json (software bill of materials) file 
+      # is up to date with accurate data for the dependencies within 
+      # the project. This file is important for providing an accurate 
+      # and standardized reference of all components used to implement
+      # or build this software.
       - id: syft-sbom-check
         name: Syft SBOM Check
         entry: poetry run poe sbom-checks
