# See https://pre-commit.com for more information
# See https://pre-commit.com/hooks.html for more hooks
default_language_version:
  python: python3.11
repos:
-   repo: https://github.com/pre-commit/pre-commit-hooks
    rev: v5.0.0
    hooks:
      # Ensures no trailing whitespace in files, which can cause
      # merge conflicts and makes diffs harder to read.
    -   id: trailing-whitespace

      # Ensures each file ends with a newline, which is a POSIX standard
      # for text files and can prevent errors with certain parsers.
    -   id: end-of-file-fixer
        exclude: media/coverage-badge.svg

      # Validates YAML file syntax, which is helpful since YAML is
      # whitespace-sensitive and prone to syntax errors.
    -   id: check-yaml

      # Warns if files above a specified size are added, as large files
      # can bloat the repository and slow down cloning and other operations.
    -   id: check-added-large-files

      # Checks the syntax of TOML files, ensuring the correctness of
      # `pyproject.toml` or other configuration files in TOML format.
    -   id: check-toml

      # Detects private keys accidentally committed to the repository,
      # which helps prevent sensitive information from being exposed.
    -   id: detect-private-key

-   repo: https://github.com/python-poetry/poetry
    rev: "2.1.3"
    hooks:
      # Verifies that the `pyproject.toml` file is valid and follows Poetry's
      # expected syntax, which ensures consistent dependency management.
    -   id: poetry-check

-   repo: https://github.com/tox-dev/pyproject-fmt
    rev: "v2.5.1"
    hooks:
      # Formats the `pyproject.toml` file to follow a consistent structure
      # and style, making it easier to read and maintain.
    -   id: pyproject-fmt

-   repo: https://github.com/codespell-project/codespell
    rev: v2.4.1
    hooks:
      # Detects and corrects common typos in the codebase, improving
      # readability and reducing minor mistakes.
    -   id: codespell
        exclude: |
          (?x)^(
              .*\.lock |
              .*\.json |
              .*\.bib |
              .*\.ipynb
          )$
        additional_dependencies:
        -   tomli

-   repo: https://github.com/executablebooks/mdformat
    rev: 0.7.21
    hooks:
      # Formats Markdown files to ensure a consistent style,
      # making the documentation easier to read and maintain.
    -   id: mdformat
        additional_dependencies:
        -   mdformat-myst
        -   mdformat-gfm

-   repo: https://github.com/adrienverge/yamllint
    rev: v1.37.1
    hooks:
      # Lints YAML files to enforce consistent formatting, which
      # makes YAML easier to read and reduces syntax errors.
    -   id: yamllint
        exclude: pre-commit-config.yaml

-   repo: https://github.com/psf/black
    rev: 25.1.0
    hooks:
      # Formats Python code to follow the Black code style,
      # promoting consistency and readability across the codebase.
    -   id: black

-   repo: https://github.com/asottile/blacken-docs
    rev: 1.19.1
    hooks:
      # Formats code blocks in Markdown and reStructuredText
      # documentation files with Black's style, ensuring
      # consistency in inline code snippets.
    -   id: blacken-docs

-   repo: https://github.com/PyCQA/autoflake
    rev: v2.3.1
    hooks:
      # removes unused imports automatically
    -   id: autoflake
        args:
        -   "--remove-all-unused-imports"
        -   "--in-place"
        -   "--ignore-init-module-imports"

-   repo: https://github.com/PyCQA/isort
    rev: 6.0.1
    hooks:
      # Sorts imports in Python files, making the code easier to
      # navigate and reducing merge conflicts in import statements.
    -   id: isort

-   repo: https://github.com/PyCQA/bandit
    rev: 1.8.3
    hooks:
      # Scans Python code for common security issues, helping to identify
      # and fix potential vulnerabilities in the codebase.
    -   id: bandit
        args: ["-c", "pyproject.toml"]
        additional_dependencies: ["bandit[toml]"]

-   repo: https://github.com/astral-sh/ruff-pre-commit
<<<<<<< HEAD
    rev: "v0.11.9"
=======
    rev: "v0.11.10"
>>>>>>> 8d62b89b
    hooks:
      # A fast linter that checks for stylistic errors in Python code,
      # helping maintain code quality and adherence to style guidelines.
    -   id: ruff

-   repo: https://github.com/rhysd/actionlint
    rev: v1.7.7
    hooks:
      # Lints GitHub Actions workflows, ensuring syntax correctness and
      # reducing errors in continuous integration and automation configurations.
    -   id: actionlint-docker

-   repo: https://github.com/citation-file-format/cffconvert
    rev: b6045d78aac9e02b039703b030588d54d53262ac
    hooks:
      # Validates `CITATION.cff` files, ensuring proper citation metadata
      # for the repository, which promotes good citation practices.
    -   id: validate-cff

-   repo: https://github.com/jendrikseipp/vulture
    rev: 'v2.14'
    hooks:
      # Detects unused code, helping identify dead code that can be removed
      # to keep the codebase lean and maintainable.
    -   id: vulture

-   repo: https://github.com/nbQA-dev/nbQA
    rev: 1.9.1
    hooks:
      # Runs Black formatting on Jupyter notebooks, ensuring code cells
      # adhere to the Black code style.
    -   id: nbqa-black

      # Runs isort on Jupyter notebooks, sorting imports in code
      # cells for consistency.
    -   id: nbqa-isort
        args: ["--float-to-top"]
-   repo: https://gitlab.com/vojko.pribudic.foss/pre-commit-update
    rev: v0.6.0
    hooks:
    -   id: pre-commit-update
        args: ["--keep", "mdformat", "--keep", "pre-commit-update", "--keep", "cffconvert"]
-   repo: local
    hooks:
      # Runs the Vale linting tool to check for spelling, grammar,
      # and style errors in text files, improving the quality of documentation.
    -   id: vale.sh
        name: vale.sh writing checks
        entry: poetry run poe vale-checks
        language: system
        pass_filenames: false
      # Generage code coverage data
    -   id: code-cov-gen
        name: Generate code coverage data
        language: system
        entry: poetry run poe code-coverage-report
        pass_filenames: false
        always_run: true
-   repo: https://github.com/Weird-Sheep-Labs/coverage-pre-commit
    rev: 0.1.1
    hooks:
      # generate code coverage badge
    -   id: coverage-badge
        args: ["-i", "coverage.xml", "-o", "media/coverage-badge.svg"]<|MERGE_RESOLUTION|>--- conflicted
+++ resolved
@@ -121,11 +121,7 @@
         additional_dependencies: ["bandit[toml]"]
 
 -   repo: https://github.com/astral-sh/ruff-pre-commit
-<<<<<<< HEAD
-    rev: "v0.11.9"
-=======
     rev: "v0.11.10"
->>>>>>> 8d62b89b
     hooks:
       # A fast linter that checks for stylistic errors in Python code,
       # helping maintain code quality and adherence to style guidelines.
