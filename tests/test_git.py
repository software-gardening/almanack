"""
Test git operations functionality
"""

import pathlib
from typing import Any, Dict, List

import pygit2
import pytest

from almanack.git import (
    clone_repository,
    count_files,
    detect_encoding,
    find_file,
    get_commits,
    get_edited_files,
    get_loc_changed,
    get_most_recent_commits,
    read_file,
)
from tests.data.almanack.repo_setup.create_repo import repo_setup


def test_clone_repository(entropy_repository_paths: dict[str, Any]):
    repo_path = entropy_repository_paths["3_file_repo"]

    # Call the function
    cloned_path = clone_repository(str(repo_path))

    # Assert that the cloned repository path exists
    assert cloned_path.exists()


def test_get_commits(entropy_repository_paths: dict[str, Any]):
    # Open the repo
    repo_path = entropy_repository_paths["3_file_repo"]
    repo = pygit2.Repository(str(repo_path))

    # Call the function
    commits = get_commits(repo)

    # Assert that commits are in a list
    assert isinstance(commits, list)
    # Assert that there is at least one commit
    assert len(commits) > 0


def test_get_edited_files(entropy_repository_paths: dict[str, Any]):
    # Open the repo
    repo_path = entropy_repository_paths["3_file_repo"]
    repo = pygit2.Repository(str(repo_path))

    # Get commits to use for comparison
    commits = get_commits(repo)
    source_commit = commits[-1]  # Use the earliest commit as source
    target_commit = commits[0]  # Use the latest commit as target

    # Call the function
    edited_files = get_edited_files(repo, source_commit, target_commit)

    # Assert that the edited files list is not negative
    assert len(edited_files) >= 0


def test_get_loc_changed(
    entropy_repository_paths: dict[str, pathlib.Path],
    repo_file_sets: dict[str, list[str]],
) -> None:
    """
    Test the calculate_loc_changes function.
    """

    results = {}

    for label, repo_path in entropy_repository_paths.items():
        # Extract two most recent commits: source and target
        source_commit, target_commit = get_most_recent_commits(repo_path)
        # Call loc_changes function on test repositories
        loc_changes = get_loc_changed(
            repo_path, source_commit, target_commit, repo_file_sets[label]
        )
        results[label] = loc_changes
    assert all(
        file_name in loc_changes for file_name in repo_file_sets[label]
    )  # Check that file_sets[label] are present keys
    assert all(
        change >= 0 for change in loc_changes.values()
    )  # Check that all values are non-negative


def test_get_most_recent_commits(entropy_repository_paths: dict[str, Any]):
    repo_path = entropy_repository_paths["3_file_repo"]

    # Call the function to get the two most recent commits
    source_commit_hash, target_commit_hash = get_most_recent_commits(repo_path)

    # Open the repository and retrieve all commits
    repo = pygit2.Repository(str(repo_path))
    commits = get_commits(repo)
    MIN_COMMITS = 2
    # Ensure there are at least two commits
    assert len(commits) >= MIN_COMMITS

    # Validate the commit hashes match
    assert source_commit_hash == str(commits[1].id)
    assert target_commit_hash == str(commits[0].id)


@pytest.mark.parametrize(
    "byte_data, expected_encoding, should_raise",
    [
        (
            b"\xef\xbb\xbf\xf0\x9f\xa9\xb3",
            "utf_8",
            False,
        ),  # Test detection of UTF-8 encoding
        (b"", None, True),  # Test detection on empty byte sequence
        # Add more test cases here if needed
    ],
)
def test_detect_encoding(byte_data, expected_encoding, should_raise):
    """Test detection of encoding based on various byte inputs."""
    if should_raise:
        with pytest.raises(ValueError):
            detect_encoding(byte_data)
    else:
        detected_encoding = detect_encoding(byte_data)
        assert detected_encoding == expected_encoding


@pytest.mark.parametrize(
    "filename, expected_content",
    [
        ("README.md", "## Citation"),
        ("readme", None),
        ("nonexistent.txt", None),
    ],
)
def test_find_file_and_read_file(
    repo_with_citation_in_readme, filename, expected_content
):
    """
    Test finding and reading files in the repository with various filename patterns.
    """

    find_file_result = find_file(repo=repo_with_citation_in_readme, filepath=filename)
    # test for none returns
    if expected_content is None:
        assert find_file_result is expected_content
        assert (
<<<<<<< HEAD
            result == expected_content
        )  # Expecting the actual content for found files


@pytest.mark.parametrize(
    "files, expected_count",
    [
        # Test case: Single file at root
        ([{"files": {"file1.txt": "content"}}], 1),
        # Test case: Multiple files at root
        ([{"files": {"file1.txt": "content", "file2.txt": "content"}}], 2),
        # Test case: Files in nested directories
        (
            [
                {
                    "files": {
                        "dir1/file1.txt": "content",
                        "dir1/dir2/file2.txt": "content",
                    }
                }
            ],
            2,
        ),
        # Test case: Empty repository (no files)
        ([{"files": {}}], 0),
        # Test case: Mixed root and nested files
        (
            [
                {
                    "files": {
                        "file1.txt": "content",
                        "dir1/file2.txt": "content",
                        "dir1/dir2/file3.txt": "content",
                    }
                }
            ],
            3,
        ),
    ],
)
def test_count_files(
    files: List[Dict[str, str]], expected_count: int, tmp_path: pathlib.Path
):
    """
    Test the count_files function on various repository structures.

    Args:
        files (List[Dict[str, str]]): A list of dictionaries where each dictionary represents a commit
            and contains filenames as keys and file content as values.
        expected_count (int): The expected number of files in the most recent commit tree.
        tmp_path (pathlib.Path): Temporary directory path provided by pytest for testing.
    """
    # Set up the test repository
    repo_path = tmp_path / "test_repo"
    repo = repo_setup(repo_path, files=files)

    # Get the most recent commit and its tree
    most_recent_commit = next(repo.walk(repo.head.target, pygit2.GIT_SORT_TIME))
    most_recent_tree = most_recent_commit.tree

    # Run the count_files function and assert the file count matches the expected count
    assert (
        count_files(most_recent_tree) == expected_count
    ), f"Expected {expected_count} files, got {count_files(most_recent_tree)}"
=======
            read_file(repo=repo_with_citation_in_readme, filepath=filename)
            is expected_content
        )

    # test for content
    else:
        assert isinstance(find_file_result, pygit2.Object)
        read_file_result_filepath = read_file(
            repo=repo_with_citation_in_readme, filepath=filename
        )
        read_file_result_pygit_obj = read_file(
            repo=repo_with_citation_in_readme, entry=find_file_result
        )

        assert read_file_result_filepath == expected_content
        assert read_file_result_filepath == read_file_result_pygit_obj
>>>>>>> c3b0d16f
<|MERGE_RESOLUTION|>--- conflicted
+++ resolved
@@ -149,10 +149,22 @@
     if expected_content is None:
         assert find_file_result is expected_content
         assert (
-<<<<<<< HEAD
-            result == expected_content
-        )  # Expecting the actual content for found files
-
+            read_file(repo=repo_with_citation_in_readme, filepath=filename)
+            is expected_content
+        )
+
+    # test for content
+    else:
+        assert isinstance(find_file_result, pygit2.Object)
+        read_file_result_filepath = read_file(
+            repo=repo_with_citation_in_readme, filepath=filename
+        )
+        read_file_result_pygit_obj = read_file(
+            repo=repo_with_citation_in_readme, entry=find_file_result
+        )
+
+        assert read_file_result_filepath == expected_content
+        assert read_file_result_filepath == read_file_result_pygit_obj
 
 @pytest.mark.parametrize(
     "files, expected_count",
@@ -213,22 +225,4 @@
     # Run the count_files function and assert the file count matches the expected count
     assert (
         count_files(most_recent_tree) == expected_count
-    ), f"Expected {expected_count} files, got {count_files(most_recent_tree)}"
-=======
-            read_file(repo=repo_with_citation_in_readme, filepath=filename)
-            is expected_content
-        )
-
-    # test for content
-    else:
-        assert isinstance(find_file_result, pygit2.Object)
-        read_file_result_filepath = read_file(
-            repo=repo_with_citation_in_readme, filepath=filename
-        )
-        read_file_result_pygit_obj = read_file(
-            repo=repo_with_citation_in_readme, entry=find_file_result
-        )
-
-        assert read_file_result_filepath == expected_content
-        assert read_file_result_filepath == read_file_result_pygit_obj
->>>>>>> c3b0d16f
+    ), f"Expected {expected_count} files, got {count_files(most_recent_tree)}"