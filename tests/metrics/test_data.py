--- conflicted
+++ resolved
@@ -319,7 +319,6 @@
 
 
 @pytest.mark.parametrize(
-<<<<<<< HEAD
     "files, expected_commits, expected_file_count, expected_days, expected_commits_per_day",
     [
         # Single commit on a single day with one file
@@ -417,61 +416,62 @@
     assert (
         repo_data["repo-commits-per-day"] == expected_commits_per_day
     ), f"Expected {expected_commits_per_day} commits per day, got {repo_data['repo-commits-per-day']}"
-=======
-    "files, expected_result",
+    
+    
+@pytest.mark.parametrize("files, expected_result",
     [
         # Scenario 1: `docs` directory with common documentation files
         (
-            {
+            {"files":{
                 "docs/mkdocs.yml": "site_name: Test Docs",
                 "docs/index.md": "# Welcome to the documentation",
                 "README.md": "# Project Overview",
-            },
+            }},
             True,
         ),
         # Scenario 2: `docs` directory without common documentation files
         (
-            {
+            {"files":{
                 "docs/random_file.txt": "This is just a random file",
                 "README.md": "# Project Overview",
-            },
+            }},
             False,
         ),
         # Scenario 3: No `docs` directory
         (
-            {
+            {"files":{
                 "README.md": "# Project Overview",
                 "src/main.py": "# Main script",
-            },
+            }},
             False,
         ),
         # Scenario 4: `docs` directory with misleading names
         (
-            {
+            {"files":{
                 "docs/mkdoc.yml": "Not a valid mkdocs file",
                 "docs/INDEX.md": "# Not a documentation index",
-            },
+            }},
             False,
         ),
         # Scenario 5: `docs` directory with sphinx-like structure
         (
-            {
+            {"files":{
                 "docs/source/index.rst": "An rst index",
-            },
+            }},
             True,
         ),
         # Scenario 6: `docs` directory with sphinx-like structure
         (
-            {
+            {"files":{
                 "docs/source/index.md": "An md index",
-            },
+            }},
             True,
         ),
         # Scenario 6: `docs` directory with a readme under source dir
         (
-            {
+            {"files":{
                 "docs/source/readme.md": "A readme for nested docs",
-            },
+            }},
             True,
         ),
         # test the almanack itseft as a special case
@@ -490,5 +490,4 @@
         repo = pygit2.Repository(str(repo_path))
 
     # Assert that the function returns the expected result
-    assert includes_common_docs(repo) == expected_result
->>>>>>> c3b0d16f
+    assert includes_common_docs(repo) == expected_result