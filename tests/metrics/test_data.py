"""
Testing metrics/data functionality
"""

import pathlib
from datetime import datetime, timedelta, timezone
from typing import Dict, List

import dunamai
import jsonschema
import pandas as pd
import pygit2
import pytest
import yaml

from almanack.metrics.data import (
    METRICS_TABLE,
    _get_almanack_version,
    compute_repo_data,
    count_unique_contributors,
    default_branch_is_not_master,
    file_exists_in_repo,
    get_table,
    includes_common_docs,
    is_citable,
)
from tests.data.almanack.repo_setup.create_repo import repo_setup

DATETIME_NOW = datetime.now()


def test_generate_repo_data(entropy_repository_paths: dict[str, pathlib.Path]) -> None:
    """
    Testing generate_whole_repo_data produces the expected output for given repositories.
    """
    for _, repo_path in entropy_repository_paths.items():
        # Call the function
        data = compute_repo_data(str(repo_path))

        # Check that data is not None and it's a dictionary
        assert data is not None
        assert isinstance(data, dict)

        # open the metrics table
        with open(METRICS_TABLE, "r") as f:
            metrics_table = yaml.safe_load(f)

        # check that all keys exist in the output from metrics
        # table to received dict
        assert sorted(data.keys()) == sorted(
            [metric["name"] for metric in metrics_table["metrics"]]
        )

        # Check that repo_path in the output is the same as the input
        assert data["repo-path"] == str(repo_path)


def test_get_table(entropy_repository_paths: dict[str, pathlib.Path]) -> None:
    """
    Tests the almanack.metrics.data.get_table function
    """

    for _, repo_path in entropy_repository_paths.items():

        # create a table from the repo
        table = get_table(str(repo_path))

        # check table type
        assert isinstance(table, list)

        # check that the columns appear as expected when forming a dataframe of the output
        assert pd.DataFrame(table).columns.tolist() == [
            "name",
            "id",
            "result-type",
            "description",
            "result",
        ]


def test_metrics_yaml():
    """
    Test the metrics yaml for expected results
    """

    # define an expected jsonschema for metrics.yml
    schema = {
        "type": "object",
        "properties": {
            "metrics": {
                "type": "array",
                "items": {
                    "type": "object",
                    "properties": {
                        "name": {"type": "string"},
                        "id": {"type": "string"},
                        "result-type": {"type": "string"},
                        "description": {"type": "string"},
                    },
                    "required": [
                        "name",
                        "id",
                        "result-type",
                        "description",
                    ],
                },
            }
        },
        "required": ["metrics"],
    }

    # open the metrics table
    with open(METRICS_TABLE, "r") as f:
        metrics_table = yaml.safe_load(f)

    # Validate the structure against the schema
    # (we expect None if all is validated)
    assert jsonschema.validate(instance=metrics_table, schema=schema) is None

    # Check for unique IDs
    ids = [metric["id"] for metric in metrics_table["metrics"]]
    assert len(ids) == len(set(ids))


@pytest.mark.parametrize(
    "expected_file_name, check_extension, extensions, expected_result",
    [
        ("readme", True, [".md", ""], True),
        ("README", False, [], True),
        ("CONTRIBUTING", True, [".md", ""], True),
        ("contributing", False, [], True),
        ("code_of_conduct", True, [".md", ""], True),
        ("CODE_OF_CONDUCT", False, [], True),
        ("LICENSE", True, [".md", ".txt", ""], True),
        ("license", False, [], True),
    ],
)
def test_file_exists_in_repo(
    community_health_repository_path: pygit2.Repository,
    expected_file_name: str,
    check_extension: bool,
    extensions: List[str],
    expected_result: bool,
):
    """
    Combined test for file_exists_in_repo function using different scenarios.
    """

    result = file_exists_in_repo(
        repo=community_health_repository_path,
        expected_file_name=expected_file_name,
        check_extension=check_extension,
        extensions=extensions,
    )

    assert result == expected_result

    # test the almanack itself
    repo_path = pathlib.Path(".").resolve()
    repo = pygit2.Repository(str(repo_path))

    result = file_exists_in_repo(
        repo=repo,
        expected_file_name=expected_file_name,
        check_extension=check_extension,
        extensions=extensions,
    )

    assert result == expected_result


@pytest.mark.parametrize(
    "files, expected",
    [
        # Test with CITATION.cff
        ({"files": {"CITATION.cff": "CITATION content."}}, True),
        # Test with CITATION.bib
        ({"files": {"CITATION.bib": "CITATION content."}}, True),
        # Test citation sections in markdown format
        (
            {"files": {"readme.md": "## Citation\nThis is a citation."}},
            True,
        ),
        (
            {"files": {"readme.md": "## Citing us\n\nHere's our awesome citation."}},
            True,
        ),
        # RST scenarios
        ({"files": {"README.md": "Citation\n--------"}}, True),
        ({"files": {"README.md": "Citing\n------"}}, True),
        ({"files": {"README.md": "Cite\n----"}}, True),
        ({"files": {"README.md": "How to cite\n-----------"}}, True),
        # DOI badge
        (
            {
                "files": {
                    "README.md": (
                        "# Awesome project\n\n"
                        "[![DOI](https://img.shields.io/badge/DOI-10.48550/arXiv.2311.13417-blue)]"
                        "(https://doi.org/10.48550/arXiv.2311.13417)"
                    ),
                }
            },
            True,
        ),
        ({"files": {"README.md": "## How to cite"}}, True),
        # Test with README without citation
        (
            {"files": {"readme.md": "This is a readme."}},
            False,
        ),
        # Test with no citation files
        ({"files": {"random.txt": "Some random text."}}, False),
        # test the almanack itseft as a special case
        (None, True),
    ],
)
def test_is_citable(tmp_path, files, expected):
    """
    Test if the repository is citable based on various file configurations.
    """

    if files is not None:
        repo = repo_setup(repo_path=tmp_path, files=[files])
    else:
        # test the almanack itself
        repo_path = pathlib.Path(".").resolve()
        repo = pygit2.Repository(str(repo_path))

    assert is_citable(repo) == expected


def test_default_branch_is_not_master(tmp_path):
    """
    Tests default_branch_is_not_master
    """

    # create paths for example repos
    # (so they aren't in the same dir and overlapping)
    pathlib.Path((example1 := tmp_path / "example1")).mkdir()
    pathlib.Path((example2 := tmp_path / "example2")).mkdir()
    pathlib.Path((example3 := tmp_path / "example3")).mkdir()
    pathlib.Path((example4 := tmp_path / "example4")).mkdir()
    pathlib.Path((example5 := tmp_path / "example5")).mkdir()

    # test with a master branch
    repo = repo_setup(
        repo_path=example1,
        files=[{"files": {"example.txt": "example"}}],
        branch_name="master",
    )

    assert not default_branch_is_not_master(repo)

    # test with a main branch
    repo = repo_setup(
        repo_path=example2,
        files=[{"files": {"example.txt": "example"}}],
        branch_name="main",
    )

    assert default_branch_is_not_master(repo)

    # test with a simulated remote head pointed at remote master
    repo = repo_setup(
        repo_path=example3,
        files=[{"files": {"example.txt": "example"}}],
        branch_name="main",
    )

    # simulate having a remote head pointed at a branch named master
    repo.create_reference(
        "refs/remotes/origin/master", repo[repo.head.target].id, force=True
    )
    repo.create_reference(
        "refs/remotes/origin/HEAD", "refs/remotes/origin/master", force=True
    )

    # create a local branch which is named something besides master
    repo.create_branch("something_else", repo[repo.head.target])
    repo.set_head("refs/heads/something_else")

    assert not default_branch_is_not_master(repo)

    # test with a simulated remote head pointed at remote main
    repo = repo_setup(
        repo_path=example4,
        files=[{"files": {"example.txt": "example"}}],
        branch_name="main",
    )

    # simulate having a remote head pointed at a branch named master
    repo.create_reference(
        "refs/remotes/origin/main", repo[repo.head.target].id, force=True
    )
    repo.create_reference(
        "refs/remotes/origin/HEAD", "refs/remotes/origin/main", force=True
    )

    # create a local branch which is named something besides master
    repo.create_branch("something_else", repo[repo.head.target])
    repo.set_head("refs/heads/something_else")

    assert default_branch_is_not_master(repo)

    # test with a simulated remote head pointed at remote main but with local branch master
    repo = repo_setup(
        repo_path=example5,
        files=[{"files": {"example.txt": "example"}}],
        branch_name="master",
    )

    # simulate having a remote head pointed at a branch named master
    repo.create_reference(
        "refs/remotes/origin/main", repo[repo.head.target].id, force=True
    )
    repo.create_reference(
        "refs/remotes/origin/HEAD", "refs/remotes/origin/main", force=True
    )

    assert not default_branch_is_not_master(repo)


@pytest.mark.parametrize(
    "files, expected_commits, expected_file_count, expected_days, expected_commits_per_day",
    [
        # Single commit on a single day with one file
        ([{"files": {"file1.txt": "content"}}], 1, 1, 1, 1.0),
        # Two commits on the same day with two files
        (
            [{"files": {"file1.txt": "content"}}, {"files": {"file2.txt": "content"}}],
            2,
            2,
            1,
            2.0,
        ),
        # Multiple commits over multiple days
        (
            [
                {
                    "commit-date": DATETIME_NOW - timedelta(days=2),
                    "files": {"file1.txt": "content"},
                },
                {
                    "commit-date": DATETIME_NOW - timedelta(days=1),
                    "files": {"file2.txt": "content"},
                },
                {"commit-date": DATETIME_NOW, "files": {"file3.txt": "content"}},
            ],
            3,
            3,
            3,
            1.0,
        ),
        # Multiple commits on the same day with multiple files
        (
            [
                {"commit-date": DATETIME_NOW, "files": {"file1.txt": "content"}},
                {"commit-date": DATETIME_NOW, "files": {"file2.txt": "new content"}},
                {
                    "commit-date": DATETIME_NOW,
                    "files": {"file3.txt": "another content"},
                },
            ],
            3,
            3,
            1,
            3.0,
        ),
    ],
)
# add noqa rule below to avoid warnings about too many parameters
def test_commit_frequency_data(  # noqa: PLR0913
    tmp_path: pathlib.Path,
    files: List[Dict[str, str]],
    expected_commits: int,
    expected_file_count: int,
    expected_days: int,
    expected_commits_per_day: float,
):
    """
    Tests to ensure metric keys surrounding commits and commit frequency are
    working as expected.
    """
    # Setup the repository with the provided file structure and dates
    repo_setup(repo_path=tmp_path, files=files)

    # Run the function to compute repo data
    repo_data = compute_repo_data(str(tmp_path))

    # Assertions for repo-commits
    assert (
        repo_data["repo-commits"] == expected_commits
    ), f"Expected {expected_commits} commits, got {repo_data['repo-commits']}"

    # Assertions for repo-file-count
    assert (
        repo_data["repo-file-count"] == expected_file_count
    ), f"Expected {expected_file_count} files, got {repo_data['repo-file-count']}"

    # Assertions for repo-commit-time-range
    if "commit-date" in files[0].keys():
        first_date = files[0]["commit-date"].date().isoformat()
        last_date = files[-1]["commit-date"].date().isoformat()
    else:
        today = DATETIME_NOW.date().isoformat()
        first_date = last_date = today
    assert repo_data["repo-commit-time-range"] == (
        first_date,
        last_date,
    ), f"Expected commit time range ({first_date}, {last_date}), got {repo_data['repo-commit-time-range']}"

    # Assertions for repo-days-of-development
    assert (
        repo_data["repo-days-of-development"] == expected_days
    ), f"Expected {expected_days} days of development, got {repo_data['repo-days-of-development']}"

    # Assertions for repo-commits-per-day
    assert (
        repo_data["repo-commits-per-day"] == expected_commits_per_day
    ), f"Expected {expected_commits_per_day} commits per day, got {repo_data['repo-commits-per-day']}"


@pytest.mark.parametrize(
    "files, expected_result",
    [
        # Scenario 1: `docs` directory with common documentation files
        (
            {
                "files": {
                    "docs/mkdocs.yml": "site_name: Test Docs",
                    "docs/index.md": "# Welcome to the documentation",
                    "README.md": "# Project Overview",
                }
            },
            True,
        ),
        # Scenario 2: `docs` directory without common documentation files
        (
            {
                "files": {
                    "docs/random_file.txt": "This is just a random file",
                    "README.md": "# Project Overview",
                }
            },
            False,
        ),
        # Scenario 3: No `docs` directory
        (
            {
                "files": {
                    "README.md": "# Project Overview",
                    "src/main.py": "# Main script",
                }
            },
            False,
        ),
        # Scenario 4: `docs` directory with misleading names
        (
            {
                "files": {
                    "docs/mkdoc.yml": "Not a valid mkdocs file",
                    "docs/INDEX.md": "# Not a documentation index",
                }
            },
            False,
        ),
        # Scenario 5: `docs` directory with sphinx-like structure
        (
            {
                "files": {
                    "docs/source/index.rst": "An rst index",
                }
            },
            True,
        ),
        # Scenario 6: `docs` directory with sphinx-like structure
        (
            {
                "files": {
                    "docs/source/index.md": "An md index",
                }
            },
            True,
        ),
        # Scenario 6: `docs` directory with a readme under source dir
        (
            {
                "files": {
                    "docs/source/readme.md": "A readme for nested docs",
                }
            },
            True,
        ),
        # test the almanack itseft as a special case
        (None, True),
    ],
)
def test_includes_common_docs(tmp_path, files, expected_result):
    """
    Tests includes_common_docs
    """
    if files is not None:
        repo = repo_setup(repo_path=tmp_path, files=[files])
    else:
        # test the almanack itself
        repo_path = pathlib.Path(".").resolve()
        repo = pygit2.Repository(str(repo_path))

    # Assert that the function returns the expected result
    assert includes_common_docs(repo) == expected_result


<<<<<<< HEAD
def test_get_almanack_version():
    """
    Tests _get_almanack_version()
    """

    # compare to the dev version from dunamai as we could only use
    # this test in development.
    assert _get_almanack_version() == dunamai.Version.from_any_vcs().serialize()
=======
@pytest.mark.parametrize(
    "files, since, expected_count",
    [
        # Test case 1: All contributors since the beginning
        (
            [
                {
                    "files": {"file1.txt": "Hello, world!"},
                    "author": {"name": "Alice", "email": "alice@example.com"},
                },
                {
                    "files": {"file2.txt": "Another commit"},
                    "author": {"name": "Bob", "email": "bob@example.com"},
                },
                {
                    "files": {"file3.txt": "Yet another commit"},
                    "author": {"name": "Alice", "email": "alice@example.com"},
                },
            ],
            None,  # since: All contributors
            2,  # Alice and Bob
        ),
        # Test case 2: Contributors in the past 1 year
        (
            [
                {
                    "files": {"file1.txt": "Recent commit"},
                    "commit-date": datetime.now(timezone.utc) - timedelta(days=200),
                    "author": {"name": "Alice", "email": "alice@example.com"},
                },
                {
                    "files": {"file2.txt": "Old commit"},
                    "commit-date": datetime.now(timezone.utc) - timedelta(days=400),
                    "author": {"name": "Bob", "email": "bob@example.com"},
                },
                {
                    "files": {"file3.txt": "Another recent commit"},
                    "commit-date": datetime.now(timezone.utc) - timedelta(days=100),
                    "author": {"name": "Charlie", "email": "charlie@example.com"},
                },
            ],
            datetime.now(timezone.utc) - timedelta(days=365),  # since: 1 year ago
            2,  # Alice and Charlie
        ),
        # Test case 3: Contributors in the past 182 days
        (
            [
                {
                    "files": {"file1.txt": "Recent commit"},
                    "commit-date": datetime.now(timezone.utc) - timedelta(days=150),
                    "author": {"name": "Alice", "email": "alice@example.com"},
                },
                {
                    "files": {"file2.txt": "Older commit"},
                    "commit-date": datetime.now(timezone.utc) - timedelta(days=400),
                    "author": {"name": "Bob", "email": "bob@example.com"},
                },
                {
                    "files": {"file3.txt": "Another recent commit"},
                    "commit-date": datetime.now(timezone.utc) - timedelta(days=50),
                    "author": {"name": "Charlie", "email": "charlie@example.com"},
                },
            ],
            datetime.now(timezone.utc) - timedelta(days=182),  # since: 182 days ago
            2,  # Alice and Charlie
        ),
    ],
)
def test_count_unique_contributors(tmp_path, files, since, expected_count):
    """
    Test the count_unique_contributors function with various time frames and contributors.
    """
    # Set up the repository
    repo_path = tmp_path / "test_repo"
    repo = repo_setup(repo_path, files)

    # Test the count_unique_contributors function
    result = count_unique_contributors(repo, since)

    # Assert the result matches the expected count
    assert result == expected_count, f"Expected {expected_count}, got {result}"
>>>>>>> a243e152
<|MERGE_RESOLUTION|>--- conflicted
+++ resolved
@@ -511,7 +511,6 @@
     assert includes_common_docs(repo) == expected_result
 
 
-<<<<<<< HEAD
 def test_get_almanack_version():
     """
     Tests _get_almanack_version()
@@ -520,7 +519,8 @@
     # compare to the dev version from dunamai as we could only use
     # this test in development.
     assert _get_almanack_version() == dunamai.Version.from_any_vcs().serialize()
-=======
+
+
 @pytest.mark.parametrize(
     "files, since, expected_count",
     [
@@ -601,5 +601,4 @@
     result = count_unique_contributors(repo, since)
 
     # Assert the result matches the expected count
-    assert result == expected_count, f"Expected {expected_count}, got {result}"
->>>>>>> a243e152
+    assert result == expected_count, f"Expected {expected_count}, got {result}"