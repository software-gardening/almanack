"""
Sets up Git repositories with baseline content, adds entropy, and commits changes.
"""

import pathlib

import git

from .add_entropy import insert_entropy


def commit_changes(directory: str, message: str) -> None:
    """
    Commits changes in the specified Git directory with a given commit message.

    Args:
        directory (str): The directory containing the Git repository.
        message (str): The commit message.
    """
    repo = git.Repo(directory)
    repo.git.add(".")
    repo.index.commit(message)


def create_repositories(base_path: pathlib.Path) -> None:
    """
    Sets up Git repositories with baseline content and adds entropy.
    Repositories Structure:
        High_Entropy
            - high_entropy.md
                - Baseline Content
                - Added Entropy
            - high_entropy2.md
                -Baseline content
        Low_Entropy
            -Low_entropy.md
                - Baseline content
                - Added entropy
    """
<<<<<<< HEAD

    # Create directories for high_entropy and low_entropy
    for dir_name in ["test_repo_1", "test_repo_2"]:
=======
    # Create and initialize directories for high_entropy and low_entropy
    for dir_name in ["high_entropy", "low_entropy"]:
>>>>>>> a347e44d
        repo_path = base_path / dir_name
        repo_path.mkdir(parents=True, exist_ok=True)
        git.Repo.init(repo_path)

<<<<<<< HEAD
        if dir_name == "test_repo_1":
            for i in range(1, 4):  # Create three files for test_repo_1
                md_file = repo_path / f"file_{i}.md"
                # Add baseline content to Markdown files
                baseline_text = "Baseline content"
                with open(md_file, "w") as f:
                    f.write(baseline_text)
        elif dir_name == "test_repo_2":
            md_file = repo_path / "file_1.md"
            # Add baseline content to the Markdown file
            baseline_text = "Baseline content"
            with open(md_file, "w") as f:
                f.write(baseline_text)
=======
        # Create a markdown file with baseline content
        with open(repo_path / f"{dir_name}.md", "w") as f:
            f.write("Baseline content")

            # Add a second file in the high_entropy repository and commit baseline content
        with open(base_path / "high_entropy/high_entropy2.md", "w") as f:
            f.write("Baseline content")
>>>>>>> a347e44d

        # Commit the initial baseline content
        commit_changes(repo_path, "Initial commit with baseline content")

    # Run the add_entropy.py module
    insert_entropy(base_path)

    # Commit changes after adding entropy
<<<<<<< HEAD
    for dir_name in ["test_repo_1", "test_repo_2"]:
        repo_path = base_path / dir_name
        commit_changes(repo_path, "Commit with added entropy")
=======
    for dir_name in ["high_entropy", "low_entropy"]:
        with open(base_path / "high_entropy/high_entropy2.md", "w") as f:
            f.write("List of Number: 1\n,2\n,3\n,4\n,5\n,6\n,7\n8\n,9\n")
        commit_changes(base_path / dir_name, "Commit with added entropy")
>>>>>>> a347e44d
<|MERGE_RESOLUTION|>--- conflicted
+++ resolved
@@ -25,31 +25,14 @@
 def create_repositories(base_path: pathlib.Path) -> None:
     """
     Sets up Git repositories with baseline content and adds entropy.
-    Repositories Structure:
-        High_Entropy
-            - high_entropy.md
-                - Baseline Content
-                - Added Entropy
-            - high_entropy2.md
-                -Baseline content
-        Low_Entropy
-            -Low_entropy.md
-                - Baseline content
-                - Added entropy
     """
-<<<<<<< HEAD
 
     # Create directories for high_entropy and low_entropy
     for dir_name in ["test_repo_1", "test_repo_2"]:
-=======
-    # Create and initialize directories for high_entropy and low_entropy
-    for dir_name in ["high_entropy", "low_entropy"]:
->>>>>>> a347e44d
         repo_path = base_path / dir_name
         repo_path.mkdir(parents=True, exist_ok=True)
         git.Repo.init(repo_path)
 
-<<<<<<< HEAD
         if dir_name == "test_repo_1":
             for i in range(1, 4):  # Create three files for test_repo_1
                 md_file = repo_path / f"file_{i}.md"
@@ -63,15 +46,10 @@
             baseline_text = "Baseline content"
             with open(md_file, "w") as f:
                 f.write(baseline_text)
-=======
-        # Create a markdown file with baseline content
-        with open(repo_path / f"{dir_name}.md", "w") as f:
-            f.write("Baseline content")
 
             # Add a second file in the high_entropy repository and commit baseline content
         with open(base_path / "high_entropy/high_entropy2.md", "w") as f:
             f.write("Baseline content")
->>>>>>> a347e44d
 
         # Commit the initial baseline content
         commit_changes(repo_path, "Initial commit with baseline content")
@@ -80,13 +58,6 @@
     insert_entropy(base_path)
 
     # Commit changes after adding entropy
-<<<<<<< HEAD
     for dir_name in ["test_repo_1", "test_repo_2"]:
         repo_path = base_path / dir_name
-        commit_changes(repo_path, "Commit with added entropy")
-=======
-    for dir_name in ["high_entropy", "low_entropy"]:
-        with open(base_path / "high_entropy/high_entropy2.md", "w") as f:
-            f.write("List of Number: 1\n,2\n,3\n,4\n,5\n,6\n,7\n8\n,9\n")
-        commit_changes(base_path / dir_name, "Commit with added entropy")
->>>>>>> a347e44d
+        commit_changes(repo_path, "Commit with added entropy")