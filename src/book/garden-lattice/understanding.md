# Understanding

```{figure} ../assets/garden-lattice-understanding-transfer.png
---
<<<<<<< HEAD
alt: Image showing two silhouettes with one showing transferrence of software 
=======
alt: Image showing two silhouettes with one showing transferrence of software
>>>>>>> 154f9ea8
  idea to another.
---
_We transfer understanding of software projects in the form of documentation artifacts._
```

Shared understanding forms the heartbeat of any successful software project.
Peter Naur, in his work "Programming as Theory Building" (1985), emphasized that programming is fundamentally about building a shared theory of the project among all contributors {cite:p}`naur_programming_1985`.
Understanding encompasses not only the technical aspects of software, but also the collaborative and ethical dimensions that ensure a software project's growth and sustainability.
Just as a gardener must understand the needs of each plant to cultivate a thriving garden, contributors to a project must grasp its goals, structure, and community standards to foster a productive and harmonious environment.
Documentation, of which there are many different forms that we describe below, cultivates a shared understanding of a software project.

## Common files for shared understanding

In software development, certain files are expected to ensure project scope, clarity, collaboration, and legal compliance.
These files serve as the foundational elements that guide contributors and users, much like a well-tended garden benefits from clear paths and signs.
When present, these files are also correlated with increased rates of project success {cite:p}`coelho_why_2017`.

Historically, developers had written the following files in plain-text without formatting.
More recently, developers prefer [markdown](https://en.wikipedia.org/wiki/Markdown) to format the documents with rich styles and media.
GitHub, GitLab, and other software source control hosting platforms often automatically render markdown materials in HTML.

### README

The `README` file is the cornerstone of any repository, providing essential information about the project.
Its presence signifies a well-documented and accessible project, inviting contributors and users alike to understand and engage with the work.
A well-structured `README` will reference other pieces of important information that exist elsewhere, such as dependencies and other files we describe below.
A repository thrives when its purpose and usage are communicated through a `README` file, much like a garden benefits from a clear plan and understanding of its layout.

> "A good rule of thumb is to assume that the information contained within the README will be the only documentation your users read.
> For this reason, your README should include how to install and configure your software, where to find its full documentation, under what license it’s released, how to test it to ensure functionality, and acknowledgments." {cite:p}`lee_ten_2018`

For further reading on `README` file practices, see the following resources:

- [The Turing Way: Landing Page - README File](https://book.the-turing-way.org/project-design/pd-design-overview/project-repo/project-repo-readme)
- [GitHub: About `README`s](https://docs.github.com/en/repositories/managing-your-repositorys-settings-and-features/customizing-your-repository/about-readmes)
- [Makeareadme.com](https://www.makeareadme.com/)

### CONTRIBUTING

A `CONTRIBUTING` file outlines guidelines for how to add to the project.
Its presence fosters a welcoming environment for new contributors, ensuring that they have the necessary information to participate effectively.
In the same way that a garden flourishes when there's good understanding of how to provide care to the garden and gardeners, a project grows stronger when contributors are guided by clear and inclusive instructions.
The resulting nurturing environment fosters growth, resilience, and a sense of community, ensuring the project remains healthy and vibrant.

The `CONTRIBUTING` file should outline all development procedures that are specific to the project.
For example, the file might contain testing guidelines, linting/formatting expectations, release cadence, and more.
Consider writing this file from the perspective of both an outsider and a beginner: an outsider who might enhance your project by adding a new task or completing an existing task, and a beginner who seeks to understand your project from the ground up {cite:p}`treude_towards_2024`.

For further reading on `CONTRIBUTING` file practices, see the following resources:

- [GitHub: Setting guidelines for repository contributors](https://docs.github.com/en/communities/setting-up-your-project-for-healthy-contributions/setting-guidelines-for-repository-contributors)
- [Mozilla: Wrangling Web Contributions: How to Build a CONTRIBUTING.md](https://mozillascience.github.io/working-open-workshop/contributing/)

### CODE_OF_CONDUCT

The `CODE_OF_CONDUCT` (CoC) file sets the standards for behavior within the project community.
Its presence signals a commitment to maintaining a respectful and inclusive environment for all participants.
It also may provide an outline for acceptable participation when it comes to conflicts of interest.
A CoC is a foundational document that defines community values, guides governance and moderation, and signals inclusivity within the project, particularly for vulnerable contributors. {cite:p}`damian_codes_2024`
A project community benefits from a shared understanding of respectful and supportive interactions, ensuring that all members can contribute positively, much like a garden requires a harmonious ecosystem to thrive.

For further reading and examples of `CODE_OF_CONDUCT` files, see the following:

- [Contributor Covenant Code of Conduct](https://www.contributor-covenant.org/)
- [Example: Python Software Foundation Code of Conduct](https://policies.python.org/python.org/code-of-conduct/)
- [Example: Rust Code of Conduct](https://www.rust-lang.org/policies/code-of-conduct)

### LICENSE

A `LICENSE` file specifies the terms under which the project's code can be used, modified, and shared.

> "When you make a creative work (which includes code), the work is under exclusive copyright by default. Unless you include a license that specifies otherwise, nobody else can copy, distribute, or modify your work without being at risk of take-downs, shake-downs, or litigation. Once the work has other contributors (each a copyright holder), “nobody” starts including you." {cite:p}`choosealicense_nopermission`.
> The presence of a `LICENSE` file is crucial for legal clarity, encourages the responsible use or distribution of the project, and is considered an indicator of project maturity{cite:p}`deekshitha_rsmm_2024`.

Just as a garden's health depends on understanding natural laws and respecting boundaries, a project's sustainability hinges on clear licensing that safeguards and empowers both creators and users, cultivating a culture of trust and collaboration.

For further reading and examples of `LICENSE` files, see the following:

- [OSF: Licensing](https://help.osf.io/article/148-licensing)
- [GitHub: Licensing a repository](https://docs.github.com/en/repositories/managing-your-repositorys-settings-and-features/customizing-your-repository/licensing-a-repository)
- [Choosealicense.com](https://choosealicense.com/)
- [SPDX License List](https://spdx.org/licenses/)

## Project documentation

Common documentation files like `README`'s, `CONTRIBUTING` guides, and `LICENSE` files are only a start towards more specific project information.
Comprehensive project documentation is akin to a detailed gardener's notebook for a well-maintained project, illustrating how the project may be used and the guiding philosophy.
This includes in-depth explanations of the project's architecture, practical usage examples, application programming interface (API) references, and development workflows.
Oftentimes this type of documentation is provided through a "documentation website" or "docsite" to facilitate a user experience that includes a search bar, multimedia, and other HTML-enabled features.

Such documentation should strive to ensure that both novice and seasoned contributors can grasp the project's complexities and contribute effectively by delivering valuable information.
Writing valuable content entails conveying information that the code alone cannot communicate to the user {cite:p}`henney_97_2010`.
In addition to increased value from understanding, software tends to be more extensively utilized when developers offer more comprehensive documentation {cite:p}`afiaz_evaluation_2023`.
Just as a thriving garden benefits from meticulous care instructions and shared horticultural knowledge, a project flourishes when its documentation offers a clear and thorough guide to its inner workings, nurturing a collaborative and informed community.

Project documentation often exists within a dedicated `docs` directory where the materials may be created and versioned distinctly from other code.
Oftentimes this material will leverage a specific documentation tooling technology in alignment with the programming language(s) being used (for example, Python projects often leverage [Sphinx](https://www.sphinx-doc.org/en/master/)).
These tools often increase the utility of the output by styling the material with pre-built HTML themes, automating API documentation generation, and an ecosystem of plugins to help extend the capabilities of your documentation without writing new code.

For further reading and examples of deep Project documentation, see the following:

- [Berkeley Library: How to Write Good Documentation](https://guides.lib.berkeley.edu/how-to-write-good-documentation)
- [Write the Docs: Software documentation guide](https://www.writethedocs.org/guide/)
- [Overcoming Open Source Project Entry Barriers with a Portal for Newcomers](https://dl.acm.org/doi/10.1145/2884781.2884806)

```{bibliography}
---
style: unsrt
filter: docname in docnames
labelprefix: GLU
---
```<|MERGE_RESOLUTION|>--- conflicted
+++ resolved
@@ -2,11 +2,7 @@
 
 ```{figure} ../assets/garden-lattice-understanding-transfer.png
 ---
-<<<<<<< HEAD
-alt: Image showing two silhouettes with one showing transferrence of software 
-=======
 alt: Image showing two silhouettes with one showing transferrence of software
->>>>>>> 154f9ea8
   idea to another.
 ---
 _We transfer understanding of software projects in the form of documentation artifacts._
