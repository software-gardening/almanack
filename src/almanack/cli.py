"""
Setup almanack CLI through python-fire
"""

import json
import shutil
import sys
from datetime import datetime, timezone
from typing import List, Optional

import fire
from tabulate import tabulate

from almanack.metrics.data import (
    _get_almanack_version,
    gather_failed_almanack_metric_checks,
    get_table,
)


class AlmanackCLI(object):
    """
    Almanack CLI class for Google Fire

    The following CLI-based commands are available
    (and in alignment with the methods below based
    on their name):

    - `almanack table <repo path>`: Provides a JSON data
        structure which includes Almanack metric data.
        Always returns a 0 exit.
    - `almanack check <repo path>`: Provides a report
        of boolean metrics which include a non-zero
        sustainability direction ("checks") that are
        failing to inform a user whether they pass.
        Returns non-zero exit (1) if any checks are failing,
        otherwise 0.
    """

    def table(
<<<<<<< HEAD
        self,
        repo_path: str,
        dest_path: Optional[str] = None,
        ignore: Optional[List[str]] = None,
=======
        self, repo_path: str, ignore: Optional[List[str]] = None, verbose: bool = False
>>>>>>> 87a0b09a
    ) -> None:
        """
        Used through CLI to
        generate a table of metrics

        This enables the use of CLI such as:
        `almanack table <repo path>`

        Args:
            repo_path (str):
                The path to the repository to analyze.
            dest_path (str):
                A path to send the output to.
            ignore (List[str]):
                A list of metric IDs to ignore when
                running the checks. Defaults to None.
             verbose (bool):
                If True, print extra information.
        """

<<<<<<< HEAD
        # serialized JSON as a string
        json_output = json.dumps(
            # gather table data from Almanack
            get_table(repo_path=repo_path, ignore=ignore),
=======
        if verbose:
            print(f"Gathering table for repo: {repo_path} (ignore={ignore})")

        # print serialized JSON as a string
        print(
            json.dumps(
                # gather table data from Almanack
                get_table(repo_path=repo_path, ignore=ignore),
            )
>>>>>>> 87a0b09a
        )

        # if we have a dest_path, send data to file
        if dest_path is not None:
            with open(dest_path, "w") as f:
                f.write(json_output)
            print(f"Wrote data to file: {dest_path}")

        # otherwise use stdout
        else:
            print(json_output)

        # exit with zero status for no errors
        # (we don't check for failures with this
        # CLI option.)
        sys.exit(0)

    def check(
        self, repo_path: str, ignore: Optional[List[str]] = None, verbose: bool = False
    ) -> None:
        """
        Used through CLI to
        check table of metrics for
        boolean values with a non-zero
        sustainability direction
        for failures.

        This enables the use of CLI such as:
        `almanack check <repo path>`

        Args:
            repo_path (str):
                The path to the repository to analyze.
            ignore (List[str]):
                A list of metric IDs to ignore when
                running the checks. Defaults to None.
        """

        # header for CLI output
        datetime_now = datetime.now(timezone.utc).strftime("%Y-%m-%dT%H:%M:%S.%fZ")
        print(
            "Running Software Gardening Almanack checks.",
            f"Datetime: {datetime_now}",
            f"Almanack version: {_get_almanack_version()}",
            f"Target repository path: {repo_path}",
            sep="\n",
        )

        if verbose:
            print(f"Running check on repo: {repo_path} (ignore={ignore})")

        # gather failed metrics
        failed_metrics = gather_failed_almanack_metric_checks(
            repo_path=repo_path, ignore=ignore
        )

        # gather almanack score metrics
        almanack_score_metrics = next(
            (
                metric["result"]
                for metric in failed_metrics
                if metric["name"] == "repo-almanack-score"
            ),
            None,
        )

        # prepare almanack score output
        almanack_score_output = (
            f"Software Gardening Almanack score: {100 * almanack_score_metrics['almanack-score']:.2f}% "
            f"({almanack_score_metrics['almanack-score-numerator']}/"
            f"{almanack_score_metrics['almanack-score-denominator']})"
        )

        # if we have under 1 almanack score, we have failures
        # and show the guidance for those failures with a
        # non-zero exit.
        if almanack_score_metrics["almanack-score"] != 1:

            # introduce a table of output in CLI
            print("The following Software Gardening Almanack metrics have failed:")

            # Format the output
            failures_output_table = [
                [metric["id"], metric["name"], metric["correction_guidance"]]
                for metric in failed_metrics
                if metric["name"] != "repo-almanack-score"
            ]

            # gather the max length of the ID and Name columns for use in formatting below
            max_id_length = max(len(metric[0]) for metric in failures_output_table)
            max_name_length = max(len(metric[1]) for metric in failures_output_table)

            # calculate the max width for the final column in output
            max_width = (shutil.get_terminal_size().columns) - (
                max_id_length + max_name_length + 12
            )

            # show a table of failures
            print(
                str(
                    tabulate(
                        failures_output_table,
                        ["ID", "Name", "Guidance"],
                        tablefmt="rounded_grid",
                        # set a dynamic width for each column in the table
                        # where the None is no max width and the final column
                        # is a dynamic max width of the terminal minus the other
                        # column lengths.
                        maxcolwidths=[
                            None,
                            None,
                            max_width if max_width > 0 else 30,
                        ],
                    )
                )
            )

            # show the almanack score output
            print(almanack_score_output)

            # return non-zero exit code for failures
            sys.exit(2)

        # show the almanack score output
        print(almanack_score_output)

        # exit with zero (no failures)
        sys.exit(0)


def trigger():
    """
    Trigger the CLI to run.
    """
    fire.Fire(AlmanackCLI)


if __name__ == "__main__":
    """
    Setup the CLI with python-fire for the almanack package.

    This allows the function `check` to be ran through the
    command line interface.
    """

    trigger()<|MERGE_RESOLUTION|>--- conflicted
+++ resolved
@@ -38,14 +38,11 @@
     """
 
     def table(
-<<<<<<< HEAD
         self,
         repo_path: str,
         dest_path: Optional[str] = None,
         ignore: Optional[List[str]] = None,
-=======
-        self, repo_path: str, ignore: Optional[List[str]] = None, verbose: bool = False
->>>>>>> 87a0b09a
+        verbose: bool = False,
     ) -> None:
         """
         Used through CLI to
@@ -66,22 +63,13 @@
                 If True, print extra information.
         """
 
-<<<<<<< HEAD
+        if verbose:
+            print(f"Gathering table for repo: {repo_path} (ignore={ignore})")
+
         # serialized JSON as a string
         json_output = json.dumps(
             # gather table data from Almanack
             get_table(repo_path=repo_path, ignore=ignore),
-=======
-        if verbose:
-            print(f"Gathering table for repo: {repo_path} (ignore={ignore})")
-
-        # print serialized JSON as a string
-        print(
-            json.dumps(
-                # gather table data from Almanack
-                get_table(repo_path=repo_path, ignore=ignore),
-            )
->>>>>>> 87a0b09a
         )
 
         # if we have a dest_path, send data to file
