--- conflicted
+++ resolved
@@ -218,6 +218,33 @@
     return found_entry
 
 
+def count_files(tree: Union[pygit2.Tree, pygit2.Blob]) -> int:
+    """
+    Counts all files (Blobs) within a Git tree, including files
+    in subdirectories.
+
+    This function recursively traverses the provided `tree`
+    object to count each file, represented as a `pygit2.Blob`,
+    within the tree and any nested subdirectories.
+
+    Args:
+        tree (Union[pygit2.Tree, pygit2.Blob]):
+            The Git tree object (of type `pygit2.Tree`)
+            to traverse and count files. The initial call
+            should be made with the root tree of a commit.
+
+    Returns:
+        int:
+            The total count of files (Blobs) within the tree,
+            including nested files in subdirectories.
+    """
+    if isinstance(tree, pygit2.Blob):
+        # Directly return 1 if the input is a Blob
+        return 1
+    elif isinstance(tree, pygit2.Tree):
+        # Recursively count files for Tree
+        return sum(count_files(entry) for entry in tree)
+
 def read_file(
     repo: pygit2.Repository,
     entry: Optional[pygit2.Object] = None,
@@ -227,56 +254,6 @@
     """
     Read the content of a file from the repository.
 
-<<<<<<< HEAD
-    # find the first occurrence of a matching file
-    found_file: Optional[pygit2.Blob] = next(
-        (
-            entry
-            for entry in tree
-            if entry.type == pygit2.GIT_OBJECT_BLOB
-            and filename.lower() == entry.name.lower()
-        ),
-        None,
-    )
-
-    # if we have none, return it early to avoid trying to read nothing
-    if found_file is None:
-        return found_file
-
-    # Read the content of the first found blob
-    blob_data: bytes = found_file.data
-
-    # Decode and return content as a string
-    return blob_data.decode(detect_encoding(blob_data))
-
-
-def count_files(tree: Union[pygit2.Tree, pygit2.Blob]) -> int:
-    """
-    Counts all files (Blobs) within a Git tree, including files
-    in subdirectories.
-
-    This function recursively traverses the provided `tree`
-    object to count each file, represented as a `pygit2.Blob`,
-    within the tree and any nested subdirectories.
-
-    Args:
-        tree (Union[pygit2.Tree, pygit2.Blob]):
-            The Git tree object (of type `pygit2.Tree`)
-            to traverse and count files. The initial call
-            should be made with the root tree of a commit.
-
-    Returns:
-        int:
-            The total count of files (Blobs) within the tree,
-            including nested files in subdirectories.
-    """
-    if isinstance(tree, pygit2.Blob):
-        # Directly return 1 if the input is a Blob
-        return 1
-    elif isinstance(tree, pygit2.Tree):
-        # Recursively count files for Tree
-        return sum(count_files(entry) for entry in tree)
-=======
     Args:
         repo (pygit2.Repository):
             The repository object.
@@ -305,5 +282,4 @@
         decoded_data = blob_data.decode(detect_encoding(blob_data))
         return decoded_data
     except (AttributeError, UnicodeDecodeError):
-        return None
->>>>>>> c3b0d16f
+        return None