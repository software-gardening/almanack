--- conflicted
+++ resolved
@@ -11,17 +11,7 @@
 import pygit2
 import yaml
 
-<<<<<<< HEAD
-from ..git import (
-    clone_repository,
-    count_files,
-    find_and_read_file,
-    get_commits,
-    get_edited_files,
-)
-=======
-from ..git import clone_repository, find_file, get_commits, get_edited_files, read_file
->>>>>>> c3b0d16f
+from ..git import clone_repository, find_file, get_commits, get_edited_files, read_file, count_files
 from .entropy.calculate_entropy import (
     calculate_aggregate_entropy,
     calculate_normalized_entropy,
@@ -205,9 +195,40 @@
         return repo.head.shorthand != "master"
 
 
-<<<<<<< HEAD
 def days_of_development(repo: pygit2.Repository) -> float:
-=======
+    """
+
+
+    Args:
+        repo (pygit2.Repository): Path to the git repository.
+
+    Returns:
+        float: The average number of commits per day over the period of time.
+    """
+    try:
+        # Try to get the HEAD commit. If it raises an error, there are no commits.
+        repo.revparse_single("HEAD")
+    except KeyError:
+        # If HEAD doesn't exist (repo is empty), return 0 commits.
+        return 0
+
+    # Traverse the commit history and collect commit dates
+    commit_dates = [
+        datetime.fromtimestamp(commit.commit_time).date()
+        for commit in repo.walk(repo.head.target, pygit2.GIT_SORT_TIME)
+    ]
+
+    # If no commits, return 0
+    if not commit_dates:
+        return 0
+
+    # Calculate the number of days between the first and last commit
+    # +1 to include the first day
+    total_days = (max(commit_dates) - min(commit_dates)).days + 1
+
+    # Return the average commits per day
+    return total_days
+
 def includes_common_docs(repo: pygit2.Repository) -> bool:
     """
     Check whether the repo includes common documentation files and directories
@@ -246,77 +267,9 @@
     # otherwise return false as we didn't find documentation
     return False
 
-
 def compute_repo_data(repo_path: str) -> None:
->>>>>>> c3b0d16f
-    """
-
-
-    Args:
-        repo (pygit2.Repository): Path to the git repository.
-
-    Returns:
-        float: The average number of commits per day over the period of time.
-    """
-    try:
-        # Try to get the HEAD commit. If it raises an error, there are no commits.
-        repo.revparse_single("HEAD")
-    except KeyError:
-        # If HEAD doesn't exist (repo is empty), return 0 commits.
-        return 0
-
-    # Traverse the commit history and collect commit dates
-    commit_dates = [
-        datetime.fromtimestamp(commit.commit_time).date()
-        for commit in repo.walk(repo.head.target, pygit2.GIT_SORT_TIME)
-    ]
-
-    # If no commits, return 0
-    if not commit_dates:
-        return 0
-
-    # Calculate the number of days between the first and last commit
-    # +1 to include the first day
-    total_days = (max(commit_dates) - min(commit_dates)).days + 1
-
-    # Return the average commits per day
-    return total_days
-
-
-<<<<<<< HEAD
-def compute_repo_data(repo_path: str) -> None:
     """
     Computes comprehensive data for a GitHub repository.
-=======
-        # Return the data structure
-        return {
-            "repo-path": str(repo_path),
-            "repo-commits": len(commits),
-            "repo-file-count": len(file_names),
-            "repo-commit-time-range": (first_commit_date, most_recent_commit_date),
-            "repo-includes-readme": file_exists_in_repo(
-                repo=repo,
-                expected_file_name="readme",
-            ),
-            "repo-includes-contributing": file_exists_in_repo(
-                repo=repo,
-                expected_file_name="contributing",
-            ),
-            "repo-includes-code-of-conduct": file_exists_in_repo(
-                repo=repo,
-                expected_file_name="code_of_conduct",
-            ),
-            "repo-includes-license": file_exists_in_repo(
-                repo=repo,
-                expected_file_name="license",
-            ),
-            "repo-is-citable": is_citable(repo=repo),
-            "repo-default-branch-not-master": default_branch_is_not_master(repo=repo),
-            "repo-includes-common-docs": includes_common_docs(repo=repo),
-            "repo-agg-info-entropy": normalized_total_entropy,
-            "repo-file-info-entropy": file_entropy,
-        }
->>>>>>> c3b0d16f
 
     Args:
         repo_path (str): The local path to the Git repository.
@@ -389,6 +342,7 @@
         ),
         "repo-is-citable": is_citable(repo=repo),
         "repo-default-branch-not-master": default_branch_is_not_master(repo=repo),
+        "repo-includes-common-docs": includes_common_docs(repo=repo),
         "repo-agg-info-entropy": normalized_total_entropy,
         "repo-file-info-entropy": file_entropy,
     }
