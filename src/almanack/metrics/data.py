"""
This module computes data for GitHub Repositories
"""

import pathlib
import shutil
import tempfile
from datetime import datetime, timezone
from typing import Any, Dict, Optional, Tuple

import pygit2
import yaml

from ..git import clone_repository, find_and_read_file, get_commits, get_edited_files
from .entropy.calculate_entropy import (
    calculate_aggregate_entropy,
    calculate_normalized_entropy,
)

METRICS_TABLE = f"{pathlib.Path(__file__).parent!s}/metrics.yml"


def get_table(repo_path: str) -> Dict[str, Any]:
    """
    Gather metrics on a repository and return the results in a structured format.

    This function reads a metrics table from a predefined YAML file, computes relevant
    data from the specified repository, and associates the computed results with
    the metrics defined in the metrics table. If an error occurs during data
    computation, an exception is raised.

    Args:
        repo_path (str): The file path to the repository for which metrics are
        to be performed.

    Returns:
        List[Dict[str, Any]]: A list of dictionaries containing the metrics and
        their associated results. Each dictionary includes the original metrics data
        along with the computed result under the key "result".

    Raises:
        ReferenceError: If there is an error encountered while processing the
        data, providing context in the error message.
    """

    # read the metrics table
    with open(METRICS_TABLE, "r") as f:
        metrics_table = yaml.safe_load(f)["metrics"]

    # gather data for use in the metrics table
    data = compute_repo_data(repo_path=repo_path)

    if "error" in data.keys():
        raise ReferenceError("Encountered an error with processing the data.", data)

    # return metrics table (list of dictionaries as records of metrics)
    return [
        {
            # remove the result-data-key as this won't be useful to external output
            **{key: val for key, val in metric.items() if key != "result-data-key"},
            # add the data results for the metrics to the table
            "result": data[metric["name"]],
        }
        # for each metric, gather the related process data and add to a dictionary
        # related to that metric along with others in a list.
        for metric in metrics_table
    ]


def file_exists_in_repo(
    repo: pygit2.Repository,
    expected_file_name: str,
    check_extension: bool = False,
    extensions: list[str] = [".md", ""],
) -> bool:
    """
    Check if a file (case-insensitive and with optional extensions)
    exists in the latest commit of the repository.

    Args:
        repo (pygit2.Repository):
            The repository object to search in.
        expected_file_name (str):
            The base file name to check (e.g., "readme").
        check_extension (bool):
            Whether to check the extension of the file or not.
        extensions (list[str]):
            List of possible file extensions to check (e.g., [".md", ""]).

    Returns:
        bool:
            True if the file exists, False otherwise.
    """

    # Gather a tree from the HEAD of the repo
    tree = repo.revparse_single("HEAD").tree

    # Normalize expected file name to lowercase for case-insensitive comparison
    expected_file_name = expected_file_name.lower()

    for entry in tree:
        # Normalize entry name to lowercase
        entry_name = entry.name.lower()

        # Check if the base file name matches with any allowed extension
        if check_extension and any(
            entry_name == f"{expected_file_name}{ext.lower()}" for ext in extensions
        ):
            return True

        # Check whether the filename without an extension matches the expected file name
        if not check_extension and entry_name.split(".", 1)[0] == expected_file_name:
            return True

    return False


def is_citable(repo: pygit2.Repository) -> bool:
    """
    Check if the given repository is citable.

    A repository is considered citable if it contains a CITATION.cff or CITATION.bib
    file, or if the README.md file contains a citation section indicated by "## Citation"
    or "## Citing".

    Args:
        repo (pygit2.Repository): The repository to check for citation files.

    Returns:
        bool: True if the repository is citable, False otherwise.
    """

    # Check for a CITATION.cff or CITATION.bib file
    if file_exists_in_repo(
        repo=repo,
        expected_file_name="citation",
        check_extension=True,
        extensions=[".cff", ".bib"],
    ):
        return True

    # Look for a README.md file and read its content
    if (
        file_content := find_and_read_file(repo=repo, filename="readme.md")
    ) is not None:
        # Check for an H2 heading indicating a citation section
        if any(
            check_string in file_content
            for check_string in [
                # markdown sub-headers
                "## Citation",
                "## Citing",
                "## Cite",
                "## How to cite",
                # RST sub-headers
                "Citation\n--------",
                "Citing\n------",
                "Cite\n----",
                "How to cite\n-----------",
                # DOI shield
                "[![DOI](https://img.shields.io/badge/DOI",
            ]
        ):
            return True

    return False


def default_branch_is_not_master(repo: pygit2.Repository) -> bool:
    """
    Checks if the default branch of the specified
    repository is "master".

    Args:
        repo (Repository):
            A pygit2.Repository object representing the Git repository.

    Returns:
        bool:
            True if the default branch is "master", False otherwise.
    """
    # Get the symbolic reference to HEAD, which should point to the default branch
    head_ref = repo.head.shorthand

    # Check if the default branch is not "master"
    return head_ref != "master"


def compute_repo_data(repo_path: str) -> None:
    """
    Computes comprehensive data for a GitHub repository.

    Args:
        repo_path (str): The local path to the Git repository.

    Returns:
        dict: A dictionary containing data key-pairs.
    """
    try:
        # Convert repo_path to an absolute path and initialize the repository
        repo_path = pathlib.Path(repo_path).resolve()
        repo = pygit2.Repository(str(repo_path))

        # Retrieve the list of commits from the repository
        commits = get_commits(repo)
        most_recent_commit = commits[0]
        first_commit = commits[-1]

        # Get a list of files that have been edited between the first and most recent commit
        file_names = get_edited_files(repo, first_commit, most_recent_commit)

        # Calculate the normalized total entropy for the repository
        normalized_total_entropy = calculate_aggregate_entropy(
            repo_path,
            str(first_commit.id),
            str(most_recent_commit.id),
            file_names,
        )

        # Calculate the normalized entropy for the changes between the first and most recent commits
        file_entropy = calculate_normalized_entropy(
            repo_path,
            str(first_commit.id),
            str(most_recent_commit.id),
            file_names,
        )
        # Convert commit times to UTC datetime objects, then format as date strings.
        first_commit_date, most_recent_commit_date = (
            datetime.fromtimestamp(commit.commit_time, tz=timezone.utc)
            .date()
            .isoformat()
            for commit in (first_commit, most_recent_commit)
        )

        # Return the data structure
        return {
            "repo-path": str(repo_path),
            "repo-commits": len(commits),
            "repo-file-count": len(file_names),
            "repo-commit-time-range": (first_commit_date, most_recent_commit_date),
            "repo-includes-readme": file_exists_in_repo(
                repo=repo,
                expected_file_name="readme",
            ),
            "repo-includes-contributing": file_exists_in_repo(
                repo=repo,
                expected_file_name="contributing",
            ),
            "repo-includes-code-of-conduct": file_exists_in_repo(
                repo=repo,
                expected_file_name="code_of_conduct",
            ),
            "repo-includes-license": file_exists_in_repo(
                repo=repo,
                expected_file_name="license",
            ),
<<<<<<< HEAD
            "is-citable": is_citable(repo=repo),
            "default-branch-not-master": default_branch_is_not_master(repo=repo),
            "normalized_total_entropy": normalized_total_entropy,
            "file_level_entropy": file_entropy,
=======
            "repo-is-citable": is_citable(repo=repo),
            "repo-agg-info-entropy": normalized_total_entropy,
            "repo-file-info-entropy": file_entropy,
>>>>>>> 26e2ea87
        }

    except Exception as e:
        # If processing fails, return an error dictionary
        return {"repo_path": str(repo_path), "error": str(e)}


def compute_pr_data(repo_path: str, pr_branch: str, main_branch: str) -> Dict[str, Any]:
    """
    Computes entropy data for a PR compared to the main branch.

    Args:
        repo_path (str): The local path to the Git repository.
        pr_branch (str): The branch name for the PR.
        main_branch (str): The branch name for the main branch.

    Returns:
        dict: A dictionary containing the following key-value pairs:
            - "pr_branch": The PR branch being analyzed.
            - "main_branch": The main branch being compared.
            - "total_entropy_introduced": The total entropy introduced by the PR.
            - "number_of_files_changed": The number of files changed in the PR.
            - "entropy_per_file": A dictionary of entropy values for each changed file.
            - "commits": A tuple containing the most recent commits on the PR and main branches.
    """
    try:
        # Convert repo_path to an absolute path and initialize the repository
        repo_path = pathlib.Path(repo_path).resolve()
        repo = pygit2.Repository(str(repo_path))

        # Get the PR and main branch references
        pr_ref = repo.branches.local.get(pr_branch)
        main_ref = repo.branches.local.get(main_branch)

        # Get the most recent commits on each branch
        pr_commit = repo.get(pr_ref.target)
        main_commit = repo.get(main_ref.target)

        # Get the list of files that have been edited between the two commits
        changed_files = get_edited_files(repo, main_commit, pr_commit)

        # Calculate the total entropy introduced by the PR
        total_entropy_introduced = calculate_aggregate_entropy(
            repo_path,
            str(main_commit.id),
            str(pr_commit.id),
            changed_files,
        )

        # Calculate the entropy for each file changed in the PR
        file_entropy = calculate_normalized_entropy(
            repo_path,
            str(main_commit.id),
            str(pr_commit.id),
            changed_files,
        )

        # Convert commit times to UTC datetime objects, then format as date strings
        pr_commit_date = (
            datetime.fromtimestamp(pr_commit.commit_time, tz=timezone.utc)
            .date()
            .isoformat()
        )
        main_commit_date = (
            datetime.fromtimestamp(main_commit.commit_time, tz=timezone.utc)
            .date()
            .isoformat()
        )

        # Return the data structure
        return {
            "pr_branch": pr_branch,
            "main_branch": main_branch,
            "total_entropy_introduced": total_entropy_introduced,
            "number_of_files_changed": len(changed_files),
            "file_level_entropy": file_entropy,
            "commits": (main_commit_date, pr_commit_date),
        }

    except Exception as e:
        # If processing fails, return an informative error
        return {"pr_branch": pr_branch, "main_branch": main_branch, "error": str(e)}


def process_repo_for_analysis(
    repo_url: str,
) -> Tuple[Optional[float], Optional[str], Optional[str], Optional[int]]:
    """
    Processes GitHub repository URL's to calculate entropy and other metadata.
    This is used to prepare data for analysis, particularly for the seedbank notebook
    that process PUBMED repositories.

    Args:
        repo_url (str): The URL of the GitHub repository.

    Returns:
        tuple: A tuple containing the normalized total entropy, the date of the first commit,
               the date of the most recent commit, and the total time of existence in days.
    """
    temp_dir = tempfile.mkdtemp()
    try:
        repo_path = clone_repository(repo_url)
        # Load the cloned repo
        repo = pygit2.Repository(str(repo_path))

        # Retrieve the list of commits from the repo
        commits = get_commits(repo)
        # Select the first and most recent commits from the list
        first_commit = commits[-1]
        most_recent_commit = commits[0]

        # Calculate the time span of existence between the first and most recent commits in days
        time_of_existence = (
            most_recent_commit.commit_time - first_commit.commit_time
        ) // (24 * 3600)
        # Calculate the time span between commits in days. Using UTC for date conversion ensures uniformity
        # and avoids issues related to different time zones and daylight saving changes.
        first_commit_date = (
            datetime.fromtimestamp(first_commit.commit_time, tz=timezone.utc)
            .date()
            .isoformat()
        )
        most_recent_commit_date = (
            datetime.fromtimestamp(most_recent_commit.commit_time, tz=timezone.utc)
            .date()
            .isoformat()
        )
        # Get a list of all files that have been edited between the commits
        file_names = get_edited_files(repo, commits)
        # Calculate the normalized entropy for the changes between the first and most recent commits
        normalized_total_entropy = calculate_aggregate_entropy(
            repo_path, str(first_commit.id), str(most_recent_commit.id), file_names
        )

        return (
            normalized_total_entropy,
            first_commit_date,
            most_recent_commit_date,
            time_of_existence,
        )

    except Exception as e:
        return (
            None,
            None,
            None,
            None,
            f"An error occurred while processing the repository: {e!s}",
        )

    finally:
        shutil.rmtree(temp_dir)<|MERGE_RESOLUTION|>--- conflicted
+++ resolved
@@ -254,16 +254,10 @@
                 repo=repo,
                 expected_file_name="license",
             ),
-<<<<<<< HEAD
-            "is-citable": is_citable(repo=repo),
-            "default-branch-not-master": default_branch_is_not_master(repo=repo),
-            "normalized_total_entropy": normalized_total_entropy,
-            "file_level_entropy": file_entropy,
-=======
             "repo-is-citable": is_citable(repo=repo),
+            "repo-default-branch-not-master": default_branch_is_not_master(repo=repo),
             "repo-agg-info-entropy": normalized_total_entropy,
             "repo-file-info-entropy": file_entropy,
->>>>>>> 26e2ea87
         }
 
     except Exception as e:
