--- conflicted
+++ resolved
@@ -688,9 +688,6 @@
 
     # No recognized coverage files found
     LOGGER.warning("No coverage.py data found in the repository.")
-<<<<<<< HEAD
-    return {}
-=======
     return {}
 
 
@@ -964,5 +961,4 @@
             sum(bool_results) / len(bool_results) if bool_results else None
         ),
     }
-    return almanack_score_values
->>>>>>> ad286150
+    return almanack_score_values