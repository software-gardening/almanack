"""
This module computes data for GitHub Repositories
"""

import json
import logging
import pathlib
import re
import shutil
import tempfile
import time
from datetime import datetime, timedelta, timezone
from typing import Any, Dict, List, Optional, Tuple
from urllib.parse import urlparse

import defusedxml.ElementTree as ET
import pygit2
import requests
import yaml

from ..git import (
    clone_repository,
    count_files,
    find_file,
    get_commits,
    get_edited_files,
    get_remote_url,
    read_file,
)
from .entropy.calculate_entropy import (
    calculate_aggregate_entropy,
    calculate_normalized_entropy,
)

LOGGER = logging.getLogger(__name__)

METRICS_TABLE = f"{pathlib.Path(__file__).parent!s}/metrics.yml"
DATETIME_NOW = datetime.now(timezone.utc)


def get_table(repo_path: str) -> List[Dict[str, Any]]:
    """
    Gather metrics on a repository and return the results in a structured format.

    This function reads a metrics table from a predefined YAML file, computes relevant
    data from the specified repository, and associates the computed results with
    the metrics defined in the metrics table. If an error occurs during data
    computation, an exception is raised.

    Args:
        repo_path (str): The file path to the repository for which metrics are
        to be performed.

    Returns:
        List[Dict[str, Any]]: A list of dictionaries containing the metrics and
        their associated results. Each dictionary includes the original metrics data
        along with the computed result under the key "result".

    Raises:
        ReferenceError: If there is an error encountered while processing the
        data, providing context in the error message.
    """

    # read the metrics table
    with open(METRICS_TABLE, "r") as f:
        metrics_table = yaml.safe_load(f)["metrics"]

    # gather data for use in the metrics table
    data = compute_repo_data(repo_path=repo_path)

    if "error" in data.keys():
        raise ReferenceError("Encountered an error with processing the data.", data)

    # return metrics table (list of dictionaries as records of metrics)
    return [
        {
            # remove the result-data-key as this won't be useful to external output
            **{key: val for key, val in metric.items() if key != "result-data-key"},
            # add the data results for the metrics to the table
            "result": data[metric["name"]],
        }
        # for each metric, gather the related process data and add to a dictionary
        # related to that metric along with others in a list.
        for metric in metrics_table
    ]


def file_exists_in_repo(
    repo: pygit2.Repository,
    expected_file_name: str,
    check_extension: bool = False,
    extensions: list[str] = [".md", ""],
) -> bool:
    """
    Check if a file (case-insensitive and with optional extensions)
    exists in the latest commit of the repository.

    Args:
        repo (pygit2.Repository):
            The repository object to search in.
        expected_file_name (str):
            The base file name to check (e.g., "readme").
        check_extension (bool):
            Whether to check the extension of the file or not.
        extensions (list[str]):
            List of possible file extensions to check (e.g., [".md", ""]).

    Returns:
        bool:
            True if the file exists, False otherwise.
    """

    # Gather a tree from the HEAD of the repo
    tree = repo.revparse_single("HEAD").tree

    # Normalize expected file name to lowercase for case-insensitive comparison
    expected_file_name = expected_file_name.lower()

    for entry in tree:
        # Normalize entry name to lowercase
        entry_name = entry.name.lower()

        # Check if the base file name matches with any allowed extension
        if check_extension and any(
            entry_name == f"{expected_file_name}{ext.lower()}" for ext in extensions
        ):
            return True

        # Check whether the filename without an extension matches the expected file name
        if not check_extension and entry_name.split(".", 1)[0] == expected_file_name:
            return True

    return False


def is_citable(repo: pygit2.Repository) -> bool:
    """
    Check if the given repository is citable.

    A repository is considered citable if it contains a CITATION.cff or CITATION.bib
    file, or if the README.md file contains a citation section indicated by "## Citation"
    or "## Citing".

    Args:
        repo (pygit2.Repository): The repository to check for citation files.

    Returns:
        bool: True if the repository is citable, False otherwise.
    """

    # Check for a CITATION.cff or CITATION.bib file
    if file_exists_in_repo(
        repo=repo,
        expected_file_name="citation",
        check_extension=True,
        extensions=[".cff", ".bib"],
    ):
        return True

    # Look for a README.md file and read its content
    if (
        file_content := read_file(
            repo=repo, filepath="readme.md", case_insensitive=True
        )
    ) is not None:
        # Check for an H2 heading indicating a citation section
        if any(
            check_string in file_content
            for check_string in [
                # markdown sub-headers
                "## Citation",
                "## Citing",
                "## Cite",
                "## How to cite",
                # RST sub-headers
                "Citation\n--------",
                "Citing\n------",
                "Cite\n----",
                "How to cite\n-----------",
                # DOI shield
                "[![DOI](https://img.shields.io/badge/DOI",
            ]
        ):
            return True

    return False


def default_branch_is_not_master(repo: pygit2.Repository) -> bool:
    """
    Checks if the default branch of the specified
    repository is "master".

    Args:
        repo (Repository):
            A pygit2.Repository object representing the Git repository.

    Returns:
        bool:
            True if the default branch is "master", False otherwise.
    """
    # Access the "refs/remotes/origin/HEAD" reference to find the default branch
    try:
        # check whether remote head and remote master are the same
        return (
            repo.references.get("refs/remotes/origin/HEAD").target
            == repo.references.get("refs/remotes/origin/master").target
        )

    except AttributeError:
        # If "refs/remotes/origin/HEAD" or "refs/remotes/origin/master" doesn't exist,
        # fall back to the local HEAD check
        return repo.head.shorthand != "master"


def days_of_development(repo: pygit2.Repository) -> float:
    """


    Args:
        repo (pygit2.Repository): Path to the git repository.

    Returns:
        float: The average number of commits per day over the period of time.
    """
    try:
        # Try to get the HEAD commit. If it raises an error, there are no commits.
        repo.revparse_single("HEAD")
    except KeyError:
        # If HEAD doesn't exist (repo is empty), return 0 commits.
        return 0

    # Traverse the commit history and collect commit dates
    commit_dates = [
        datetime.fromtimestamp(commit.commit_time).date()
        for commit in repo.walk(repo.head.target, pygit2.GIT_SORT_TIME)
    ]

    # If no commits, return 0
    if not commit_dates:
        return 0

    # Calculate the number of days between the first and last commit
    # +1 to include the first day
    total_days = (max(commit_dates) - min(commit_dates)).days + 1

    # Return the average commits per day
    return total_days


def includes_common_docs(repo: pygit2.Repository) -> bool:
    """
    Check whether the repo includes common documentation files and directories
    associated with building docsites.

    Args:
        repo (pygit2.Repository):
            The repository object.

    Returns:
        bool:
            True if any common documentation files
            are found, False otherwise.
    """
    # List of common documentation file paths to check for
    common_docs_paths = [
        "docs/mkdocs.yml",
        "docs/conf.py",
        "docs/index.md",
        "docs/index.rst",
        "docs/index.html",
        "docs/readme.md",
        "docs/source/readme.md",
        "docs/source/index.rst",
        "docs/source/index.md",
        "docs/src/readme.md",
        "docs/src/index.rst",
        "docs/src/index.md",
    ]

    # Check each documentation path using the find_file function
    for doc_path in common_docs_paths:
        if find_file(repo=repo, filepath=doc_path) is not None:
            return True  # Return True as soon as we find any of the files

    # otherwise return false as we didn't find documentation
    return False


def count_unique_contributors(
    repo: pygit2.Repository, since: Optional[datetime] = None
) -> int:
    """
    Counts the number of unique contributors to a repository.

    If a `since` datetime is provided, counts contributors
    who made commits after the specified datetime.
    Otherwise, counts all contributors.

    Args:
        repo (pygit2.Repository):
            The repository to analyze.
        since (Optional[datetime]):
            The cutoff datetime. Only contributions after
            this datetime are counted. If None, all
            contributions are considered.

    Returns:
        int:
            The number of unique contributors.
    """
    since_timestamp = since.timestamp() if since else 0
    contributors = {
        commit.author.email
        for commit in repo.walk(repo.head.target, pygit2.GIT_SORT_TIME)
        if commit.commit_time > since_timestamp
    }
    return len(contributors)


def count_repo_tags(repo: pygit2.Repository, since: Optional[datetime] = None) -> int:
    """
    Counts the number of tags in a pygit2 repository.

    If a `since` datetime is provided, counts only tags associated
    with commits made after the specified datetime. Otherwise,
    counts all tags in the repository.

    Args:
        repo (pygit2.Repository):
            The repository to analyze.
        since (Optional[datetime]):
            The cutoff datetime. Only tags for commits after
            this datetime are counted. If None, all tags are counted.

    Returns:
        int:
            The number of tags in the repository that meet the criteria.
    """
    since_timestamp = since.timestamp() if since else 0

    count = 0
    for ref in repo.references:
        if ref.startswith("refs/tags/"):
            tag = repo.lookup_reference(ref)
            target_commit = repo[tag.target]

            # Consider lightweight or annotated tags
            if target_commit.type == pygit2.GIT_OBJECT_TAG:
                target_commit = repo[target_commit.target]

            # Check commit timestamp against `since`
            if target_commit.commit_time > since_timestamp:
                count += 1

    return count


def compute_repo_data(repo_path: str) -> None:
    """
    Computes comprehensive data for a GitHub repository.

    Args:
        repo_path (str): The local path to the Git repository.

    Returns:
        dict: A dictionary containing data key-pairs.
    """
    # Convert repo_path to an absolute path and initialize the repository
    repo_path = pathlib.Path(repo_path).resolve()
    repo = pygit2.Repository(str(repo_path))

    remote_url = get_remote_url(repo=repo)

    # gather data from ecosystems repo api
    remote_repo_data = get_api_data(
        params={"url": remote_url} if remote_url is not None else None
    )

    # gather data from github repo workflows api
    gh_workflows_data = get_github_build_metrics(
        repo_url=remote_url, branch=repo.head.shorthand, max_runs=100
    )

<<<<<<< HEAD
    # gather data on code coverage
    code_coverage = measure_coverage(
        repo=repo, primary_language=remote_repo_data.get("language", None)
    )
=======
    # gather data from ecosystems packages api
    packages_data = get_ecosystems_package_metrics(repo_url=remote_url)
>>>>>>> 6f24a9d5

    # Retrieve the list of commits from the repository
    commits = get_commits(repo)
    most_recent_commit = commits[0]
    first_commit = commits[-1]

    # Get a list of files that have been edited between the first and most recent commit
    edited_file_names = get_edited_files(repo, first_commit, most_recent_commit)

    # Calculate the normalized total entropy for the repository
    normalized_total_entropy = calculate_aggregate_entropy(
        repo_path,
        str(first_commit.id),
        str(most_recent_commit.id),
        edited_file_names,
    )

    # Calculate the normalized entropy for the changes between the first and most recent commits
    file_entropy = calculate_normalized_entropy(
        repo_path,
        str(first_commit.id),
        str(most_recent_commit.id),
        edited_file_names,
    )
    # Convert commit times to UTC datetime objects, then format as date strings.
    first_commit_date, most_recent_commit_date = (
        datetime.fromtimestamp(commit.commit_time).date()
        for commit in (first_commit, most_recent_commit)
    )

<<<<<<< HEAD
    # date of last code coverage run
    date_of_last_coverage_run = code_coverage.get("date_of_last_coverage_run", None)
=======
    readme_exists = file_exists_in_repo(
        repo=repo,
        expected_file_name="readme",
    )

    social_media_metrics = (
        detect_social_media_links(
            content=read_file(repo=repo, filepath="readme.md", case_insensitive=True)
        )
        if readme_exists
        else {}
    )
>>>>>>> 6f24a9d5

    # Return the data structure
    return {
        "repo-path": str(repo_path),
        "repo-commits": (commits_count := len(commits)),
        "repo-file-count": count_files(tree=most_recent_commit.tree),
        "repo-commit-time-range": (
            first_commit_date.isoformat(),
            most_recent_commit_date.isoformat(),
        ),
        "repo-days-of-development": (
            days_of_development := (most_recent_commit_date - first_commit_date).days
            + 1
        ),
        "repo-commits-per-day": commits_count / days_of_development,
        "almanack-table-datetime": DATETIME_NOW.strftime("%Y-%m-%dT%H:%M:%S.%fZ"),
        "repo-includes-readme": readme_exists,
        "repo-includes-contributing": file_exists_in_repo(
            repo=repo,
            expected_file_name="contributing",
        ),
        "repo-includes-code-of-conduct": file_exists_in_repo(
            repo=repo,
            expected_file_name="code_of_conduct",
        ),
        "repo-includes-license": file_exists_in_repo(
            repo=repo,
            expected_file_name="license",
        ),
        "repo-is-citable": is_citable(repo=repo),
        "repo-default-branch-not-master": default_branch_is_not_master(repo=repo),
        "repo-includes-common-docs": includes_common_docs(repo=repo),
        "almanack-version": _get_almanack_version(),
        "repo-primary-language": remote_repo_data.get("language", None),
        "repo-primary-license": remote_repo_data.get("license", None),
        "repo-unique-contributors": count_unique_contributors(repo=repo),
        "repo-unique-contributors-past-year": count_unique_contributors(
            repo=repo, since=(one_year_ago := DATETIME_NOW - timedelta(days=365))
        ),
        "repo-unique-contributors-past-182-days": count_unique_contributors(
            repo=repo, since=(half_year_ago := DATETIME_NOW - timedelta(days=182))
        ),
        "repo-tags-count": count_repo_tags(repo=repo),
        "repo-tags-count-past-year": count_repo_tags(repo=repo, since=one_year_ago),
        "repo-tags-count-past-182-days": count_repo_tags(
            repo=repo, since=half_year_ago
        ),
        "repo-stargazers-count": remote_repo_data.get("stargazers_count", None),
        "repo-uses-issues": remote_repo_data.get("has_issues", None),
        "repo-issues-open-count": remote_repo_data.get("open_issues_count", None),
        "repo-pull-requests-enabled": remote_repo_data.get(
            "pull_requests_enabled", None
        ),
        "repo-forks-count": remote_repo_data.get("forks_count", None),
        "repo-subscribers-count": remote_repo_data.get("subscribers_count", None),
        "repo-packages-ecosystems": packages_data.get("ecosystems_names", None),
        "repo-packages-ecosystems-count": packages_data.get("ecosystems_count", None),
        "repo-packages-versions-count": packages_data.get("versions_count", None),
        "repo-social-media-platforms": social_media_metrics.get(
            "social_media_platforms", None
        ),
        "repo-social-media-platforms-count": social_media_metrics.get(
            "social_media_platforms_count", None
        ),
        "repo-gh-workflow-success-ratio": gh_workflows_data.get("success_ratio", None),
        "repo-gh-workflow-succeeding-runs": gh_workflows_data.get("total_runs", None),
        "repo-gh-workflow-failing-runs": gh_workflows_data.get("successful_runs", None),
        "repo-gh-workflow-queried-total": gh_workflows_data.get("failing_runs", None),
        "repo-code-coverage-percent": code_coverage.get("code_coverage_percent", None),
        "repo-date-of-last-coverage-run": (
            date_of_last_coverage_run.strftime("%Y-%m-%dT%H:%M:%S.%fZ")
            if date_of_last_coverage_run is not None
            else None
        ),
        "repo-days-between-last-coverage-run-latest-commit": (
            (most_recent_commit_date - date_of_last_coverage_run).strftime(
                "%Y-%m-%dT%H:%M:%S.%fZ"
            )
            if date_of_last_coverage_run is not None
            else None
        ),
        "repo-code-coverage-total-lines": code_coverage.get("total_lines", None),
        "repo-code-coverage-executed-lines": code_coverage.get("executed_lines", None),
        "repo-agg-info-entropy": normalized_total_entropy,
        "repo-file-info-entropy": file_entropy,
    }


def compute_pr_data(repo_path: str, pr_branch: str, main_branch: str) -> Dict[str, Any]:
    """
    Computes entropy data for a PR compared to the main branch.

    Args:
        repo_path (str): The local path to the Git repository.
        pr_branch (str): The branch name for the PR.
        main_branch (str): The branch name for the main branch.

    Returns:
        dict: A dictionary containing the following key-value pairs:
            - "pr_branch": The PR branch being analyzed.
            - "main_branch": The main branch being compared.
            - "total_entropy_introduced": The total entropy introduced by the PR.
            - "number_of_files_changed": The number of files changed in the PR.
            - "entropy_per_file": A dictionary of entropy values for each changed file.
            - "commits": A tuple containing the most recent commits on the PR and main branches.
    """
    try:
        # Convert repo_path to an absolute path and initialize the repository
        repo_path = pathlib.Path(repo_path).resolve()
        repo = pygit2.Repository(str(repo_path))

        # Get the PR and main branch references
        pr_ref = repo.branches.local.get(pr_branch)
        main_ref = repo.branches.local.get(main_branch)

        # Get the most recent commits on each branch
        pr_commit = repo.get(pr_ref.target)
        main_commit = repo.get(main_ref.target)

        # Get the list of files that have been edited between the two commits
        changed_files = get_edited_files(repo, main_commit, pr_commit)

        # Calculate the total entropy introduced by the PR
        total_entropy_introduced = calculate_aggregate_entropy(
            repo_path,
            str(main_commit.id),
            str(pr_commit.id),
            changed_files,
        )

        # Calculate the entropy for each file changed in the PR
        file_entropy = calculate_normalized_entropy(
            repo_path,
            str(main_commit.id),
            str(pr_commit.id),
            changed_files,
        )

        # Convert commit times to UTC datetime objects, then format as date strings
        pr_commit_date = (
            datetime.fromtimestamp(pr_commit.commit_time, tz=timezone.utc)
            .date()
            .isoformat()
        )
        main_commit_date = (
            datetime.fromtimestamp(main_commit.commit_time, tz=timezone.utc)
            .date()
            .isoformat()
        )

        # Return the data structure
        return {
            "pr_branch": pr_branch,
            "main_branch": main_branch,
            "total_entropy_introduced": total_entropy_introduced,
            "number_of_files_changed": len(changed_files),
            "file_level_entropy": file_entropy,
            "commits": (main_commit_date, pr_commit_date),
        }

    except Exception as e:
        # If processing fails, return an informative error
        return {"pr_branch": pr_branch, "main_branch": main_branch, "error": str(e)}


def process_repo_for_analysis(
    repo_url: str,
) -> Tuple[Optional[float], Optional[str], Optional[str], Optional[int]]:
    """
    Processes GitHub repository URL's to calculate entropy and other metadata.
    This is used to prepare data for analysis, particularly for the seedbank notebook
    that process PUBMED repositories.

    Args:
        repo_url (str): The URL of the GitHub repository.

    Returns:
        tuple: A tuple containing the normalized total entropy, the date of the first commit,
               the date of the most recent commit, and the total time of existence in days.
    """
    temp_dir = tempfile.mkdtemp()
    try:
        repo_path = clone_repository(repo_url)
        # Load the cloned repo
        repo = pygit2.Repository(str(repo_path))

        # Retrieve the list of commits from the repo
        commits = get_commits(repo)
        # Select the first and most recent commits from the list
        first_commit = commits[-1]
        most_recent_commit = commits[0]

        # Calculate the time span of existence between the first and most recent commits in days
        time_of_existence = (
            most_recent_commit.commit_time - first_commit.commit_time
        ) // (24 * 3600)
        # Calculate the time span between commits in days. Using UTC for date conversion ensures uniformity
        # and avoids issues related to different time zones and daylight saving changes.
        first_commit_date = (
            datetime.fromtimestamp(first_commit.commit_time, tz=timezone.utc)
            .date()
            .isoformat()
        )
        most_recent_commit_date = (
            datetime.fromtimestamp(most_recent_commit.commit_time, tz=timezone.utc)
            .date()
            .isoformat()
        )
        # Get a list of all files that have been edited between the commits
        file_names = get_edited_files(repo, commits)
        # Calculate the normalized entropy for the changes between the first and most recent commits
        normalized_total_entropy = calculate_aggregate_entropy(
            repo_path, str(first_commit.id), str(most_recent_commit.id), file_names
        )

        return (
            normalized_total_entropy,
            first_commit_date,
            most_recent_commit_date,
            time_of_existence,
        )

    except Exception as e:
        return (
            None,
            None,
            None,
            None,
            f"An error occurred while processing the repository: {e!s}",
        )

    finally:
        shutil.rmtree(temp_dir)


def _get_almanack_version() -> str:
    """
    Seeks the current version of almanack using either pkg_resources
    or dunamai to determine the current version being used.

    Returns:
        str
            A string representing the version of almanack currently being used.
    """

    try:
        # attempt to gather the development version from dunamai
        # for scenarios where almanack from source is used.
        import dunamai

        return dunamai.Version.from_any_vcs().serialize()
    except (RuntimeError, ModuleNotFoundError):
        # else grab a static version from __init__.py
        # for scenarios where the built/packaged almanack is used.
        import almanack

        return almanack.__version__


def get_api_data(
    api_endpoint: str = "https://repos.ecosyste.ms/api/v1/repositories/lookup",
    params: Optional[Dict[str, str]] = None,
) -> dict:
    """
    Get data from an API based on the remote URL, with retry logic for GitHub rate limiting.

    Args:
        api_endpoint (str):
            The HTTP API endpoint to use for the request.
        params (Optional[Dict[str, str]])
             Additional query parameters to include in the GET request.

    Returns:
        dict: The JSON response from the API as a dictionary.

    Raises:
        requests.RequestException: If the API call fails for reasons other than rate limiting.
    """
    if params is None:
        params = {}

    retries = 30  # Number of attempts for rate limit errors
    backoff = 35  # Seconds to wait between retries

    for attempt in range(retries):
        try:
            # Perform the GET request with query parameters
            response = requests.get(
                api_endpoint,
                headers={"accept": "application/json"},
                params=params,
                timeout=300,
            )

            # Raise an exception for HTTP errors
            response.raise_for_status()

            # Parse and return the JSON response
            return response.json()

        except requests.HTTPError as httpe:
            # Check for rate limit error (403 with a rate limit header)
            if (
                # ignore ruff linting code below as 403 is a known HTTP error code
                response.status_code == 403  # noqa: PLR2004
                and "X-RateLimit-Remaining" in response.headers
            ):
                if attempt < retries - 1:
                    LOGGER.warning(
                        f"Rate limit exceeded (attempt {attempt + 1}/{retries}). Retrying in {backoff} seconds..."
                    )
                    time.sleep(backoff)
                else:
                    LOGGER.warning("Rate limit exceeded. All retry attempts exhausted.")
                    return {}
            else:
                # Raise other HTTP errors immediately
                LOGGER.warning(f"Experienced an unexpected HTTP request error: {httpe}")
                return {}
        except requests.RequestException as reqe:
            # Raise other non-HTTP exceptions immediately
            LOGGER.warning(f"Experienced an unexpected request error: {reqe}")
            return {}

    LOGGER.warning(
        "Experienced an unexpected error which resulted in a empty request return."
    )
    return {}  # Default return in case all retries fail


def get_github_build_metrics(
    repo_url: str,
    branch: str = "main",
    max_runs: int = 100,
    github_api_endpoint: str = "https://api.github.com/repos",
) -> dict:
    """
    Fetches the success ratio of the latest GitHub Actions build runs for a specified branch.

    Args:
        repo_url (str):
            The full URL of the repository (e.g., 'http://github.com/org/repo').
        branch (str):
            The branch to filter for the workflow runs (default: "main").
        max_runs (int):
            The maximum number of latest workflow runs to analyze.
        github_api_endpoint (str):
            Base API endpoint for GitHub repositories.

    Returns:
        dict:
            The success ratio and details of the analyzed workflow runs.
    """
    # Validate and parse the repository URL
    parsed_url = urlparse(repo_url)
    if parsed_url.netloc != "github.com" or not parsed_url.path:
        return {}

    try:
        # gather the owner and repo name from the parsed url path
        owner, repo_name = parsed_url.path.strip("/").split("/")
    except ValueError:
        return {}

    # Fetch the latest workflow run data using get_api_data
    github_response = get_api_data(
        # Construct the API URL for GitHub Actions runs
        api_endpoint=f"{github_api_endpoint}/{owner}/{repo_name}/actions/runs",
        params={"event": "push", "branch": branch, "per_page": max_runs},
    )

    if github_response.get("workflow_runs"):
        workflow_runs = github_response["workflow_runs"]

        # Count successes and total runs
        total_runs = len(workflow_runs)
        successful_runs = sum(
            1 for run in workflow_runs if run["conclusion"] == "success"
        )

        return {
            "success_ratio": successful_runs / total_runs,
            "total_runs": total_runs,
            "successful_runs": successful_runs,
            "failing_runs": total_runs - successful_runs,
        }

    # else we return an empty dictionary
    return {}


<<<<<<< HEAD
def measure_coverage(
    repo: pygit2.Repository, primary_language: Optional[str]
) -> Optional[Dict[str, Any]]:
    """
    Measures code coverage for a given repository.

    Args:
        repo (pygit2.Repository):
            The pygit2 repository object to analyze.
        primary_language (Optional[str]):
            The primary programming language of the repository.

    Returns:
        Optional[dict[str,Any]]:
            Code coverage data or an empty dictionary if unable
            to find code coverage data.
    """

    if primary_language is None:
        return {}

    if primary_language.lower() == "python":
        return parse_python_coverage_data(repo)

    return {}


def parse_python_coverage_data(
    repo: pygit2.Repository,
) -> Optional[Dict[str, Any]]:
    """
    Parses coverage.py data from recognized formats such as JSON, XML, or LCOV.
    See here for more information:
    https://coverage.readthedocs.io/en/latest/cmd.html#cmd-report

    Args:
        repo (pygit2.Repository):
            The pygit2 repository object containing code.

    Returns:
        Optional[Dict[str, Any]]:
            A dictionary with standardized code coverage data or an
            empty dict if no data is found.
    """
    coverage_files = [
        "coverage.json",
        "coverage.xml",
        "coverage.lcov",
    ]
    for coverage_file in coverage_files:
        if (
            coverage_object := find_file(repo=repo, filepath=coverage_file)
        ) is not None:
            file_path = f"{repo.workdir}/{coverage_object.name}"
            total_lines = executed_lines = 0
            timestamp = None

            try:
                if coverage_file.endswith(".json"):
                    # Parse JSON coverage data
                    with open(file_path, "r") as f:
                        coverage_data = json.load(f)

                    # Use the `summary` key directly
                    summary = coverage_data.get("summary", {})
                    total_lines = summary.get("num_statements", 0)
                    executed_lines = summary.get("covered_lines", 0)
                    coverage_percentage = summary.get("percent_covered", 0.0)

                    # Retrieve the timestamp
                    timestamp = datetime.fromisoformat(
                        coverage_data["meta"]["timestamp"]
                    )

                elif coverage_file.endswith(".xml"):
                    # Parse XML coverage data (using defusedxml for safely parsing xml)
                    tree = ET.parse(file_path)
                    root = tree.getroot()

                    # Extract the total lines and executed lines directly from the root element
                    total_lines = int(root.attrib.get("lines-valid", 0))
                    executed_lines = int(root.attrib.get("lines-covered", 0))

                    # parse timestamp in XML attributes
                    timestamp_str = root.attrib.get("timestamp")
                    timestamp = datetime.fromtimestamp(
                        float(timestamp_str)
                        / 1000  # Convert from milliseconds to seconds
                    )

                # lcov files are one of the report types
                # produced by coverage.py
                elif coverage_file.endswith(".lcov"):
                    # Parse LCOV coverage data
                    with open(file_path, "r") as f:
                        for line in f:
                            working_line = line.strip()
                            if working_line.startswith(
                                "DA:"
                            ):  # DA:<line number>,<execution count>
                                _, execution_count = working_line.split(":")[1].split(
                                    ","
                                )
                                total_lines += 1
                                if int(execution_count) > 0:
                                    executed_lines += 1

                    # Determine the latest commit date for the LCOV file
                    timestamp = next(
                        (
                            datetime.fromtimestamp(commit.commit_time)
                            for commit in repo.walk(
                                repo.head.target, pygit2.GIT_SORT_TIME
                            )
                            if coverage_object.name in commit.tree
                        ),
                        None,
                    )

                # Calculate coverage percentage
                coverage_percentage = (
                    (executed_lines / total_lines * 100) if total_lines > 0 else 0.0
                )

                return {
                    "code_coverage_percent": coverage_percentage,
                    "date_of_last_coverage_run": timestamp,
                    "total_lines": total_lines,
                    "executed_lines": executed_lines,
                }

            except Exception as e:
                LOGGER.warning(f"Error reading {coverage_file}: {e}")
                continue

    # No recognized coverage files found
    LOGGER.warning("No coverage.py data found in the repository.")
    return
=======
def get_ecosystems_package_metrics(repo_url: str) -> Dict[str, Any]:
    """
    Fetches package data from the ecosystem API and calculates metrics
    about the number of unique ecosystems, total version counts,
    and the list of ecosystem names.

    Args:
        repo_url (str):
            The repository URL of the package to query.

    Returns:
        Dict[str, Any]:
            A dictionary containing information about packages
            related to the repository.
    """

    if repo_url is None:
        LOGGER.warning(
            "Did not receive a valid repository URL and unable to gather package metrics."
        )
        return {}

    # normalize http to https if necessary
    if repo_url.startswith("http://"):
        LOGGER.warning(
            "Received `http://` repository URL for package metrics search. Normalizing to use `https://`."
        )
        repo_url = repo_url.replace("http://", "https://")

    # normalize git@ ssh links to https if necessary
    if repo_url.startswith("git@"):
        LOGGER.warning(
            "Received `git@` repository URL for package metrics search. Normalizing to use `https://`."
        )
        domain, path = repo_url[4:].split(":", 1)
        repo_url = f"https://{domain}/{path}".removesuffix(".git")

    # perform package srequest
    package_data = get_api_data(
        api_endpoint="https://packages.ecosyste.ms/api/v1/packages/lookup",
        params={"repository_url": repo_url},
    )

    # Initialize counters
    ecosystems = set()
    total_versions = 0

    for entry in package_data:
        # count ecosystems
        if "ecosystem" in entry:
            ecosystems.add(entry["ecosystem"])

        # sum versions
        total_versions += entry.get("versions_count", 0)

    return {
        "ecosystems_count": len(ecosystems),
        "versions_count": total_versions,
        "ecosystems_names": sorted(ecosystems),
    }


def detect_social_media_links(content: str) -> Dict[str, List[str]]:
    """
    Analyzes README.md content to identify social media links.

    Args:
        readme_content (str):
            The content of the README.md file as a string.

    Returns:
        Dict[str, List[str]]:
            A dictionary containing social media details
            discovered from readme.md content.
    """
    # Define patterns for social media links
    social_media_patterns = {
        "Twitter": r"https?://(?:www\.)?twitter\.com/[\w]+",
        "LinkedIn": r"https?://(?:www\.)?linkedin\.com/(?:in|company)/[\w-]+",
        "YouTube": r"https?://(?:www\.)?youtube\.com/(?:channel|c|user)/[\w-]+",
        "Facebook": r"https?://(?:www\.)?facebook\.com/[\w.-]+",
        "Instagram": r"https?://(?:www\.)?instagram\.com/[\w.-]+",
        "TikTok": r"https?://(?:www\.)?tiktok\.com/@[\w.-]+",
        "Discord": r"https?://(?:www\.)?discord(?:\.gg|\.com/invite)/[\w-]+",
        "Slack": r"https?://[\w.-]+\.slack\.com",
        "Gitter": r"https?://gitter\.im/[\w/-]+",
        "Telegram": r"https?://(?:www\.)?t\.me/[\w-]+",
        "Mastodon": r"https?://[\w.-]+/users/[\w-]+",
        "Threads": r"https?://(?:www\.)?threads\.net/[\w.-]+",
        "Bluesky": r"https?://(?:www\.)?bsky\.app/profile/[\w.-]+",
    }

    # Initialize results
    found_platforms = set()

    # Search for social media links
    for platform, pattern in social_media_patterns.items():
        if re.search(pattern, content, re.IGNORECASE):
            found_platforms.add(platform)

    return {
        "social_media_platforms": sorted(found_platforms),
        "social_media_platforms_count": len(found_platforms),
    }
>>>>>>> 6f24a9d5
<|MERGE_RESOLUTION|>--- conflicted
+++ resolved
@@ -382,15 +382,12 @@
         repo_url=remote_url, branch=repo.head.shorthand, max_runs=100
     )
 
-<<<<<<< HEAD
     # gather data on code coverage
     code_coverage = measure_coverage(
         repo=repo, primary_language=remote_repo_data.get("language", None)
     )
-=======
     # gather data from ecosystems packages api
     packages_data = get_ecosystems_package_metrics(repo_url=remote_url)
->>>>>>> 6f24a9d5
 
     # Retrieve the list of commits from the repository
     commits = get_commits(repo)
@@ -421,10 +418,8 @@
         for commit in (first_commit, most_recent_commit)
     )
 
-<<<<<<< HEAD
     # date of last code coverage run
     date_of_last_coverage_run = code_coverage.get("date_of_last_coverage_run", None)
-=======
     readme_exists = file_exists_in_repo(
         repo=repo,
         expected_file_name="readme",
@@ -437,7 +432,6 @@
         if readme_exists
         else {}
     )
->>>>>>> 6f24a9d5
 
     # Return the data structure
     return {
@@ -829,7 +823,6 @@
     return {}
 
 
-<<<<<<< HEAD
 def measure_coverage(
     repo: pygit2.Repository, primary_language: Optional[str]
 ) -> Optional[Dict[str, Any]]:
@@ -967,8 +960,9 @@
 
     # No recognized coverage files found
     LOGGER.warning("No coverage.py data found in the repository.")
-    return
-=======
+    return {}
+
+
 def get_ecosystems_package_metrics(repo_url: str) -> Dict[str, Any]:
     """
     Fetches package data from the ecosystem API and calculates metrics
@@ -1072,5 +1066,4 @@
     return {
         "social_media_platforms": sorted(found_platforms),
         "social_media_platforms_count": len(found_platforms),
-    }
->>>>>>> 6f24a9d5
+    }