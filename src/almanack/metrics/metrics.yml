---
metrics:
  - name: "repo-path"
    id: "SGA-META-0001"
    result-type: "str"
    description: >-
      Repository path (local directory).
  - name: "repo-commits"
    id: "SGA-META-0002"
    result-type: "int"
    description: >-
      Total number of commits for the repository.
  - name: "repo-file-count"
    id: "SGA-META-0003"
    result-type: "int"
    description: >-
      Total number of files tracked within the repository.
  - name: "repo-commit-time-range"
    id: "SGA-META-0004"
    result-type: "tuple"
    description: >-
      Starting commit and most recent commit for the repository.
  - name: "repo-includes-readme"
    id: "SGA-GL-0001"
    result-type: "bool"
    description: >-
      Boolean value indicating the presence of a README file
      in the repository.
  - name: "repo-includes-contributing"
    id: "SGA-GL-0002"
    result-type: "bool"
    description: >-
      Boolean value indicating the presence of a CONTRIBUTING file
      in the repository.
  - name: "repo-includes-code-of-conduct"
    id: "SGA-GL-0003"
    result-type: "bool"
    description: >-
      Boolean value indicating the presence of a CODE_OF_CONDUCT file
      in the repository.
  - name: "repo-includes-license"
    id: "SGA-GL-0004"
    result-type: "bool"
    description: >-
      Boolean value indicating the presence of a LICENSE file
      in the repository.
  - name: "repo-is-citable"
    id: "SGA-GL-0005"
    result-type: "bool"
    description: >-
      Boolean value indicating the presence of a CITATION file
      or some other means of indicating how to cite the work.
<<<<<<< HEAD
  - name: "default-branch-not-master"
    id: "SGA-GL-0006"
    result-type: "bool"
    result-data-key: "default-branch-not-master"
    description: >-
      Boolean value indicating that the repo uses a
      default branch name besides 'master'.
  - name: "agg-info-entropy"
=======
  - name: "repo-agg-info-entropy"
>>>>>>> 26e2ea87
    id: "SGA-VS-0001"
    result-type: "float"
    description: >-
      Aggregated information entropy for all files within a repository
      given a range between two commits (by default, the first and
      latest commits). Represents value from 0 to 1 where 0 equals
      no information entropy and 1 represents maximum information
      entropy.
  - name: "repo-file-info-entropy"
    id: "SGA-VS-0002"
    result-type: "dict"
    description: >-
      File-level information entropy for all files within a repository
      given a range between two commits (by default, the first and
      latest commits). Shows all files and their corresponding
      information entropy measurements relative to the other files
      found within the range of commits.<|MERGE_RESOLUTION|>--- conflicted
+++ resolved
@@ -50,18 +50,13 @@
     description: >-
       Boolean value indicating the presence of a CITATION file
       or some other means of indicating how to cite the work.
-<<<<<<< HEAD
-  - name: "default-branch-not-master"
+  - name: "repo-default-branch-not-master"
     id: "SGA-GL-0006"
     result-type: "bool"
-    result-data-key: "default-branch-not-master"
     description: >-
       Boolean value indicating that the repo uses a
       default branch name besides 'master'.
-  - name: "agg-info-entropy"
-=======
   - name: "repo-agg-info-entropy"
->>>>>>> 26e2ea87
     id: "SGA-VS-0001"
     result-type: "float"
     description: >-
