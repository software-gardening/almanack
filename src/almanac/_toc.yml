--- conflicted
+++ resolved
@@ -5,13 +5,10 @@
   - chapters:
       - title: Garden Lattice
         file: garden-lattice/garden-lattice.md
-<<<<<<< HEAD
+      - title: Software Forest
+        file: software-forest/software-forest.md
       - title: Garden Time
         file: garden-time/garden-time.md
-=======
-      - title: Software Forest
-        file: software-forest/software-forest.md
->>>>>>> d09b56f3
       - title: Garden Circle
         file: garden-circle/garden-circle.md
         sections:
